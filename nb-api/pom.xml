--- conflicted
+++ resolved
@@ -5,11 +5,7 @@
     <parent>
         <artifactId>mvn-defaults</artifactId>
         <groupId>io.nosqlbench</groupId>
-<<<<<<< HEAD
-        <version>4.15.89-SNAPSHOT</version>
-=======
         <version>4.17.10-SNAPSHOT</version>
->>>>>>> 366feda8
         <relativePath>../mvn-defaults</relativePath>
     </parent>
 
@@ -34,11 +30,7 @@
         <dependency>
             <groupId>io.nosqlbench</groupId>
             <artifactId>nb-annotations</artifactId>
-<<<<<<< HEAD
-            <version>4.15.89-SNAPSHOT</version>
-=======
             <version>4.17.10-SNAPSHOT</version>
->>>>>>> 366feda8
         </dependency>
 
         <dependency>
@@ -77,11 +69,7 @@
         <dependency>
             <groupId>com.amazonaws</groupId>
             <artifactId>aws-java-sdk-s3</artifactId>
-<<<<<<< HEAD
-            <version>1.12.155</version>
-=======
             <version>1.12.129</version>
->>>>>>> 366feda8
         </dependency>
 
         <dependency>
