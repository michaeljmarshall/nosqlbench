<<<<<<< HEAD
<project xmlns="http://maven.apache.org/POM/4.0.0"
         xmlns:xsi="http://www.w3.org/2001/XMLSchema-instance"
         xsi:schemaLocation="http://maven.apache.org/POM/4.0.0 http://maven.apache.org/xsd/maven-4.0.0.xsd">
=======
<project xmlns="http://maven.apache.org/POM/4.0.0" xmlns:xsi="http://www.w3.org/2001/XMLSchema-instance" xsi:schemaLocation="http://maven.apache.org/POM/4.0.0 http://maven.apache.org/xsd/maven-4.0.0.xsd">
>>>>>>> 9e755572
    <modelVersion>4.0.0</modelVersion>


    <parent>
        <artifactId>mvn-defaults</artifactId>
        <groupId>io.nosqlbench</groupId>
<<<<<<< HEAD
    <version>4.15.58-SNAPSHOT</version>
=======
        <version>4.15.64-SNAPSHOT</version>
>>>>>>> 9e755572
        <relativePath>../mvn-defaults</relativePath>
    </parent>

    <artifactId>nb-api</artifactId>
    <packaging>jar</packaging>
    <name>${project.artifactId}</name>
    <description>
        The top level API module for NoSQLBench. This module should have no internal
        module dependencies other than the mvn-default module.
        All modules within NoSQLBench can safely depend on this module with circular
        dependencies. This module provides cross-cutting code infrastracture, such as
        path utilities and ways of describing services used between modules.
        It is also the transitive aggregation point for system-wide library dependencies
        for logging and testing or similar needs.
    </description>

    <dependencies>

        <!-- logging -->
<<<<<<< HEAD
=======
        <!-- TODO: consolidate to Log4j 2 -->
>>>>>>> 9e755572

        <!-- The ONLY upstream module in project from nb-api -->
        <dependency>
            <groupId>io.nosqlbench</groupId>
            <artifactId>nb-annotations</artifactId>
<<<<<<< HEAD
        <version>4.15.58-SNAPSHOT</version>
=======
            <version>4.15.64-SNAPSHOT</version>
>>>>>>> 9e755572
        </dependency>

        <dependency>
            <groupId>com.vladsch.flexmark</groupId>
            <artifactId>flexmark-ext-yaml-front-matter</artifactId>
            <version>0.61.6</version>
        </dependency>
        <dependency>
            <groupId>com.vladsch.flexmark</groupId>
            <artifactId>flexmark-html2md-converter</artifactId>
            <version>0.61.6</version>
        </dependency>


        <dependency>
            <groupId>net.sf.jopt-simple</groupId>
            <artifactId>jopt-simple</artifactId>
            <version>5.0.3</version>
        </dependency>

        <dependency>
            <groupId>com.google.code.gson</groupId>
            <artifactId>gson</artifactId>
        </dependency>

        <dependency>
            <groupId>com.github.oshi</groupId>
            <artifactId>oshi-core</artifactId>
        </dependency>

        <dependency>
<<<<<<< HEAD
=======
            <groupId>com.amazonaws</groupId>
            <artifactId>aws-java-sdk-s3</artifactId>
            <version>1.12.12</version>
        </dependency>
        <dependency>
            <groupId>javax.xml.bind</groupId>
            <artifactId>jaxb-api</artifactId>
            <version>2.4.0-b180830.0359</version>
        </dependency>
        <!-- perf testing -->

        <dependency>
>>>>>>> 9e755572
            <groupId>org.openjdk.jmh</groupId>
            <artifactId>jmh-core</artifactId>
        </dependency>
        <dependency>
            <groupId>org.openjdk.jmh</groupId>
            <artifactId>jmh-generator-annprocess</artifactId>
        </dependency>

        <!-- TODO: Move this down to virtdata if it is the only module group using it -->
        <dependency>
            <groupId>org.apache.commons</groupId>
            <artifactId>commons-csv</artifactId>
        </dependency>

<<<<<<< HEAD
        <dependency>
            <groupId>org.apache.commons</groupId>
            <artifactId>commons-text</artifactId>
        </dependency>
        <dependency>
            <groupId>commons-codec</groupId>
            <artifactId>commons-codec</artifactId>
        </dependency>

        <dependency>
            <groupId>io.dropwizard.metrics</groupId>
            <artifactId>metrics-core</artifactId>
        </dependency>

        <dependency>
            <groupId>org.hdrhistogram</groupId>
            <artifactId>HdrHistogram</artifactId>
        </dependency>

        <dependency>
            <groupId>com.mitchtalmadge</groupId>
            <artifactId>ascii-data</artifactId>
        </dependency>



        <dependency>
            <groupId>org.graalvm.sdk</groupId>
            <artifactId>graal-sdk</artifactId>
        </dependency>



=======
>>>>>>> 9e755572
    </dependencies>

    <build>
        <resources>
            <resource>
                <directory>src/main/resources</directory>
                <excludes>
                    <exclude>docs-for-testing-only/**</exclude>
                </excludes>
                <includes>
                    <include>**</include>
                </includes>
            </resource>
        </resources>
    </build>

</project><|MERGE_RESOLUTION|>--- conflicted
+++ resolved
@@ -1,21 +1,13 @@
-<<<<<<< HEAD
 <project xmlns="http://maven.apache.org/POM/4.0.0"
          xmlns:xsi="http://www.w3.org/2001/XMLSchema-instance"
          xsi:schemaLocation="http://maven.apache.org/POM/4.0.0 http://maven.apache.org/xsd/maven-4.0.0.xsd">
-=======
-<project xmlns="http://maven.apache.org/POM/4.0.0" xmlns:xsi="http://www.w3.org/2001/XMLSchema-instance" xsi:schemaLocation="http://maven.apache.org/POM/4.0.0 http://maven.apache.org/xsd/maven-4.0.0.xsd">
->>>>>>> 9e755572
     <modelVersion>4.0.0</modelVersion>
 
 
     <parent>
         <artifactId>mvn-defaults</artifactId>
         <groupId>io.nosqlbench</groupId>
-<<<<<<< HEAD
-    <version>4.15.58-SNAPSHOT</version>
-=======
         <version>4.15.64-SNAPSHOT</version>
->>>>>>> 9e755572
         <relativePath>../mvn-defaults</relativePath>
     </parent>
 
@@ -35,20 +27,12 @@
     <dependencies>
 
         <!-- logging -->
-<<<<<<< HEAD
-=======
-        <!-- TODO: consolidate to Log4j 2 -->
->>>>>>> 9e755572
 
         <!-- The ONLY upstream module in project from nb-api -->
         <dependency>
             <groupId>io.nosqlbench</groupId>
             <artifactId>nb-annotations</artifactId>
-<<<<<<< HEAD
-        <version>4.15.58-SNAPSHOT</version>
-=======
             <version>4.15.64-SNAPSHOT</version>
->>>>>>> 9e755572
         </dependency>
 
         <dependency>
@@ -80,8 +64,6 @@
         </dependency>
 
         <dependency>
-<<<<<<< HEAD
-=======
             <groupId>com.amazonaws</groupId>
             <artifactId>aws-java-sdk-s3</artifactId>
             <version>1.12.12</version>
@@ -94,7 +76,6 @@
         <!-- perf testing -->
 
         <dependency>
->>>>>>> 9e755572
             <groupId>org.openjdk.jmh</groupId>
             <artifactId>jmh-core</artifactId>
         </dependency>
@@ -109,7 +90,6 @@
             <artifactId>commons-csv</artifactId>
         </dependency>
 
-<<<<<<< HEAD
         <dependency>
             <groupId>org.apache.commons</groupId>
             <artifactId>commons-text</artifactId>
@@ -143,8 +123,6 @@
 
 
 
-=======
->>>>>>> 9e755572
     </dependencies>
 
     <build>
