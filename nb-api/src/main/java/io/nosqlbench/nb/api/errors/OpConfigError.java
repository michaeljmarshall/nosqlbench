--- conflicted
+++ resolved
@@ -50,8 +50,6 @@
             sb.append(" cause: " + getCause().getClass().getSimpleName() + ":"+ getCause().getMessage());
         }
 
-<<<<<<< HEAD
-=======
 //        if (getCause()!=null) {
 //            StackTraceElement causeFrame = getCause().getStackTrace()[0];
 //            sb.append("\n\t caused by ")
@@ -67,7 +65,6 @@
             sb.append(" " + super.getMessage());
         }
 
->>>>>>> 366feda8
         return sb + super.getMessage();
     }
 }