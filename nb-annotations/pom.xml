--- conflicted
+++ resolved
@@ -5,11 +5,7 @@
     <parent>
         <artifactId>mvn-defaults</artifactId>
         <groupId>io.nosqlbench</groupId>
-<<<<<<< HEAD
-        <version>3.12.160-SNAPSHOT</version>
-=======
         <version>4.15.5-SNAPSHOT</version>
->>>>>>> d27da81f
         <relativePath>../mvn-defaults</relativePath>
     </parent>
 
