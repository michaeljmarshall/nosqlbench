<project xmlns="http://maven.apache.org/POM/4.0.0" xmlns:xsi="http://www.w3.org/2001/XMLSchema-instance" xsi:schemaLocation="http://maven.apache.org/POM/4.0.0 http://maven.apache.org/xsd/maven-4.0.0.xsd">
    <modelVersion>4.0.0</modelVersion>

    <parent>
        <groupId>io.nosqlbench</groupId>
        <artifactId>mvn-defaults</artifactId>
        <version>4.15.58-SNAPSHOT</version>
        <relativePath>../mvn-defaults</relativePath>
    </parent>

    <artifactId>driver-cql-shaded</artifactId>
    <packaging>jar</packaging>
    <name>${project.artifactId}</name>

    <description>
        A Shaded CQL ActivityType driver for http://nosqlbench.io/
    </description>

    <dependencies>

        <!-- core dependencies -->

        <dependency>
            <groupId>io.nosqlbench</groupId>
<<<<<<< HEAD
=======
            <artifactId>engine-api</artifactId>
          <version>4.15.58-SNAPSHOT</version>
        </dependency>

        <dependency>
            <groupId>io.nosqlbench</groupId>
>>>>>>> 5550c455
            <artifactId>drivers-api</artifactId>
          <version>4.15.58-SNAPSHOT</version>
        </dependency>

        <dependency>
            <groupId>com.datastax.dse</groupId>
            <artifactId>dse-java-driver-core</artifactId>
            <version>1.9.0</version>
        </dependency>

        <dependency>
            <groupId>com.datastax.dse</groupId>
            <artifactId>dse-java-driver-extras</artifactId>
            <version>1.9.0</version>
        </dependency>
        <dependency>
            <groupId>com.datastax.dse</groupId>
            <artifactId>dse-java-driver-mapping</artifactId>
            <version>1.9.0</version>
        </dependency>

        <dependency>
            <groupId>com.datastax.dse</groupId>
            <artifactId>dse-java-driver-graph</artifactId>
            <version>1.9.0</version>
            <exclusions>
                <exclusion>
                    <groupId>org.slf4j</groupId>
                    <artifactId>jcl-over-slf4j</artifactId>
                </exclusion>
            </exclusions>
        </dependency>

        <!-- For CQL compression option -->
        <dependency>
            <groupId>org.lz4</groupId>
            <artifactId>lz4-java</artifactId>
        </dependency>

        <!-- For CQL compression option -->
        <dependency>
            <groupId>org.xerial.snappy</groupId>
            <artifactId>snappy-java</artifactId>
        </dependency>

        <dependency>
            <groupId>org.antlr</groupId>
            <artifactId>antlr4-runtime</artifactId>
        </dependency>

        <dependency>
            <groupId>io.netty</groupId>
            <artifactId>netty-codec-haproxy</artifactId>
            <version>4.1.54.Final</version>
        </dependency>
      <dependency>
        <groupId>io.nosqlbench</groupId>
        <artifactId>engine-api</artifactId>
        <version>4.15.52-SNAPSHOT</version>
        <scope>compile</scope>
      </dependency>

      <!--        <dependency>-->
<!--            <groupId>io.netty</groupId>-->
<!--            <artifactId>netty-transport-native-epoll</artifactId>-->
<!--            <version>4.1.47.Final</version>-->
<!--            <classifier>linux-x86_64</classifier>-->
<!--        </dependency>-->

        <!-- test only scope -->

    </dependencies>


    <build>
        <plugins>

            <!--
            If this plugin is re-enabled, the local CQL grammar will
            be overwritten. The grammar has some syntax issues, so
            fixes will be made to it before it is submitted back.

            (lack of composite key syntax, nested type syntax, etc)
            -->
            <!--            <plugin>-->
            <!--                <groupId>com.googlecode.maven-download-plugin</groupId>-->
            <!--                <artifactId>download-maven-plugin</artifactId>-->
            <!--                <version>1.4.0</version>-->
            <!--                <executions>-->
            <!--                    <execution>-->
            <!--                        <id>get-cql-lexer</id>-->
            <!--                        <phase>generate-sources</phase>-->
            <!--                        <goals>-->
            <!--                            <goal>wget</goal>-->
            <!--                        </goals>-->
            <!--                        <configuration>-->
            <!--                            <url>-->
            <!--                                https://raw.githubusercontent.com/antlr/grammars-v4/master/cql3/CqlLexer.g4-->
            <!--                            </url>-->
            <!--                            <outputFileName>CqlLexer.g4</outputFileName>-->
            <!--                            <outputDirectory>src/main/grammars/cql3/-->
            <!--                            </outputDirectory>-->
            <!--                        </configuration>-->
            <!--                    </execution>-->
            <!--                    <execution>-->
            <!--                        <id>get-cql-parser</id>-->
            <!--                        <phase>generate-sources</phase>-->
            <!--                        <goals>-->
            <!--                            <goal>wget</goal>-->
            <!--                        </goals>-->
            <!--                        <configuration>-->
            <!--                            <url>-->
            <!--                                https://raw.githubusercontent.com/antlr/grammars-v4/master/cql3/CqlParser.g4-->
            <!--                            </url>-->
            <!--                            <outputFileName>CqlParser.g4</outputFileName>-->
            <!--                            <outputDirectory>src/main/grammars/cql3/-->
            <!--                            </outputDirectory>-->
            <!--                        </configuration>-->
            <!--                    </execution>-->
            <!--                </executions>-->
            <!--            </plugin>-->

            <plugin>
                <groupId>org.antlr</groupId>
                <artifactId>antlr4-maven-plugin</artifactId>
                <configuration>
                    <sourceDirectory>src/main/grammars/cql3
                    </sourceDirectory>
                    <arguments>
                        <argument>-package</argument>
                        <argument>io.nosqlbench.generators.cql.generated
                        </argument>
                    </arguments>
                    <outputDirectory>
                        src/main/java/io/nosqlbench/generators/cql/generated
                    </outputDirectory>
                </configuration>
                <executions>
                    <execution>
                        <id>antlr</id>
                        <goals>
                            <goal>antlr4</goal>
                        </goals>
                        <phase>generate-sources</phase>
                    </execution>
                </executions>
            </plugin>

            <plugin>
                <artifactId>maven-shade-plugin</artifactId>
                <version>3.2.3</version>
                <executions>
                    <execution>
                        <phase>package</phase>
                        <goals>
                            <goal>shade</goal>
                        </goals>
                    </execution>
                </executions>
                <configuration>
                    <createDependencyReducedPom>false</createDependencyReducedPom>
                    <promoteTransitiveDependencies>true</promoteTransitiveDependencies>
                    <createSourcesJar>true</createSourcesJar>
                    <!--          <shadedArtifactAttached>true</shadedArtifactAttached>-->
                    <!--          <shadedClassifierName>shaded</shadedClassifierName>-->
                    <relocations>
                        <relocation>
                            <pattern>com.google.common</pattern>
                            <shadedPattern>com.datastax.internal.com_google_common</shadedPattern>
                        </relocation>
<!--                        <relocation>-->
<!--                            <pattern>com.datastax</pattern>-->
<!--                            <shadedPattern>dse19.com.datastax</shadedPattern>-->
<!--                        </relocation>-->
<!--                        <relocation>-->
<!--                            <pattern>io.netty</pattern>-->
<!--                            <shadedPattern>dse19.io.netty</shadedPattern>-->
<!--                        </relocation>-->
                    </relocations>
                    <artifactSet>
                        <includes>
                            <include>*:*</include>
                        </includes>
                    </artifactSet>
                    <transformers combine.children="append">
                        <transformer implementation="org.apache.maven.plugins.shade.resource.ManifestResourceTransformer">
                            <mainClass>io.nosqlbench.engine.cli.NBCLI</mainClass>
                        </transformer>
                        <transformer implementation="org.apache.maven.plugins.shade.resource.ServicesResourceTransformer" />
                    </transformers>
                    <!--          <finalName>${project.artifactId}</finalName>-->
                    <filters>
                        <filter>
                            <artifact>*:*</artifact>
                            <excludes>
                                <exclude>META-INF/*.SF</exclude>
                                <exclude>META-INF/*.DSA</exclude>
                                <exclude>META-INF/*.RSA</exclude>
                            </excludes>
                        </filter>
                    </filters>
                </configuration>
            </plugin>
        </plugins>
    </build>


</project><|MERGE_RESOLUTION|>--- conflicted
+++ resolved
@@ -22,15 +22,12 @@
 
         <dependency>
             <groupId>io.nosqlbench</groupId>
-<<<<<<< HEAD
-=======
             <artifactId>engine-api</artifactId>
           <version>4.15.58-SNAPSHOT</version>
         </dependency>
 
         <dependency>
             <groupId>io.nosqlbench</groupId>
->>>>>>> 5550c455
             <artifactId>drivers-api</artifactId>
           <version>4.15.58-SNAPSHOT</version>
         </dependency>
@@ -86,14 +83,8 @@
             <artifactId>netty-codec-haproxy</artifactId>
             <version>4.1.54.Final</version>
         </dependency>
-      <dependency>
-        <groupId>io.nosqlbench</groupId>
-        <artifactId>engine-api</artifactId>
-        <version>4.15.52-SNAPSHOT</version>
-        <scope>compile</scope>
-      </dependency>
-
-      <!--        <dependency>-->
+
+<!--        <dependency>-->
 <!--            <groupId>io.netty</groupId>-->
 <!--            <artifactId>netty-transport-native-epoll</artifactId>-->
 <!--            <version>4.1.47.Final</version>-->
