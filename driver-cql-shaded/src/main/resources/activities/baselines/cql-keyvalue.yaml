# nb -v run driver=cql yaml=cql-keyvalue tags=phase:schema host=dsehost
scenarios:
  default:
<<<<<<< HEAD
    schema: run driver=cql tags==phase:schema threads==1 cycles==UNDEF
    rampup: run driver=cql tags==phase:rampup cycles===TEMPLATE(rampup-cycles,10000000) threads=auto
    main: run driver=cql tags==phase:main cycles===TEMPLATE(main-cycles,10000000) threads=auto

=======
    - run driver=cql tags==phase:schema threads==1 cycles==UNDEF
    - run driver=cql tags==phase:rampup cycles===TEMPLATE(rampup-cycles,10000000) threads=auto
    - run driver=cql tags==phase:main cycles===TEMPLATE(main-cycles,10000000) threads=auto
  astra:
    - run driver=cql tags==phase:schema-astra threads==1 cycles==UNDEF
    - run driver=cql tags==phase:rampup cycles===TEMPLATE(rampup-cycles,10000000) threads=auto
    - run driver=cql tags==phase:main cycles===TEMPLATE(main-cycles,10000000) threads=auto
>>>>>>> 03786d21
bindings:
  seq_key: Mod(<<keycount:1000000000>>); ToString() -> String
  seq_value: Hash(); Mod(<<valuecount:1000000000>>); ToString() -> String
  rw_key: <<keydist:Uniform(0,1000000000)->int>>; ToString() -> String
  rw_value: Hash(); <<valdist:Uniform(0,1000000000)->int>>; ToString() -> String

blocks:
  - name: schema
    tags:
      phase: schema
    params:
      prepared: false
    statements:
    - create-keyspace: |
        create keyspace if not exists <<keyspace:baselines>>
        WITH replication = {'class': 'SimpleStrategy', 'replication_factor': '<<rf:1>>'}
        AND durable_writes = true;
      tags:
         name: create-keyspace
    - create-table: |
        create table if not exists <<keyspace:baselines>>.<<table:keyvalue>> (
        key text,
         value text,
         PRIMARY KEY (key)
        );
      tags:
        name: create-table
  - name: schema-astra
    tags:
      phase: schema-astra
    params:
      prepared: false
    statements:
    - create-table: |
        create table if not exists <<keyspace:baselines>>.<<table:keyvalue>> (
        key text,
         value text,
         PRIMARY KEY (key)
        );
      tags:
        name: create-table-astra
  - name: rampup
    tags:
      phase: rampup
    params:
      cl: <<write_cl:LOCAL_QUORUM>>
    statements:
      - rampup-insert: |
          insert into <<keyspace:baselines>>.<<table:keyvalue>>
          (key, value)
          values ({seq_key},{seq_value});
        tags:
           name: rampup-insert
  - name: verify
    tags:
      phase: verify
      type: read
    params:
      cl: <<read_cl:LOCAL_QUORUM>>
    statements:
      - verify-select: |
          select * from <<keyspace:baselines>>.<<table:keyvalue>> where key={seq_key};
        verify-fields: key->seq_key, value->seq_value
        tags:
           name: verify
  - name: main-read
    tags:
      phase: main
      type: read
    params:
      ratio: 5
      cl: <<read_cl:LOCAL_QUORUM>>
    statements:
      - main-select: |
         select * from <<keyspace:baselines>>.<<table:keyvalue>> where key={rw_key};
        tags:
          name: main-select
  - name: main-write
    tags:
      phase: main
      type: write
    params:
      ratio: 5
      cl: <<write_cl:LOCAL_QUORUM>>
    statements:
      - main-insert: |
          insert into <<keyspace:baselines>>.<<table:keyvalue>>
          (key, value) values ({rw_key}, {rw_value});
        tags:
           name: main-insert<|MERGE_RESOLUTION|>--- conflicted
+++ resolved
@@ -1,20 +1,14 @@
 # nb -v run driver=cql yaml=cql-keyvalue tags=phase:schema host=dsehost
 scenarios:
   default:
-<<<<<<< HEAD
     schema: run driver=cql tags==phase:schema threads==1 cycles==UNDEF
     rampup: run driver=cql tags==phase:rampup cycles===TEMPLATE(rampup-cycles,10000000) threads=auto
     main: run driver=cql tags==phase:main cycles===TEMPLATE(main-cycles,10000000) threads=auto
+  astra:
+    schema: run driver=cql tags==phase:schema-astra threads==1 cycles==UNDEF
+    rampup: run driver=cql tags==phase:rampup cycles===TEMPLATE(rampup-cycles,10000000) threads=auto
+    main: run driver=cql tags==phase:main cycles===TEMPLATE(main-cycles,10000000) threads=auto
 
-=======
-    - run driver=cql tags==phase:schema threads==1 cycles==UNDEF
-    - run driver=cql tags==phase:rampup cycles===TEMPLATE(rampup-cycles,10000000) threads=auto
-    - run driver=cql tags==phase:main cycles===TEMPLATE(main-cycles,10000000) threads=auto
-  astra:
-    - run driver=cql tags==phase:schema-astra threads==1 cycles==UNDEF
-    - run driver=cql tags==phase:rampup cycles===TEMPLATE(rampup-cycles,10000000) threads=auto
-    - run driver=cql tags==phase:main cycles===TEMPLATE(main-cycles,10000000) threads=auto
->>>>>>> 03786d21
 bindings:
   seq_key: Mod(<<keycount:1000000000>>); ToString() -> String
   seq_value: Hash(); Mod(<<valuecount:1000000000>>); ToString() -> String
