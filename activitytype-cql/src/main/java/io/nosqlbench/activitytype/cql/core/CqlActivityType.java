package io.nosqlbench.activitytype.cql.core;


import com.datastax.driver.core.LocalDate;
import com.datastax.driver.core.TupleValue;
import com.datastax.driver.core.UDTValue;
import io.nosqlbench.engine.api.activityapi.core.ActionDispenser;
import io.nosqlbench.engine.api.activityapi.core.ParameterModel;
import io.nosqlbench.engine.api.activityapi.core.ActivityType;
import io.nosqlbench.engine.api.activityimpl.ActivityDef;
import io.nosqlbench.nb.annotations.Service;

<<<<<<< HEAD
import java.util.List;
import java.util.Optional;
=======
import java.math.BigDecimal;
import java.math.BigInteger;
import java.net.InetAddress;
import java.nio.ByteBuffer;
import java.time.Instant;
import java.time.LocalTime;
import java.util.*;
>>>>>>> 1eaaf416

@Service(ActivityType.class)
public class CqlActivityType implements ActivityType<CqlActivity> {

    private List<ParameterModel> parameterModels;

    public String getName() {
        return "cql";
    }

    @Override
    public CqlActivity getActivity(ActivityDef activityDef) {

        Optional<String> yaml = activityDef.getParams().getOptionalString("yaml", "workload");

        // sanity check that we have a yaml parameter, which contains our statements and bindings
        if (yaml.isEmpty()) {
            throw new RuntimeException("Currently, the cql activity type requires yaml/workload activity parameter.");
        }

        // allow shortcut: yaml parameter provide the default alias name
        if (activityDef.getAlias().equals(ActivityDef.DEFAULT_ALIAS)) {
            activityDef.getParams().set("alias",yaml.get());
        }

        return new CqlActivity(activityDef, parameterModels);
    }

    /**
     * Returns the per-activity level dispenser. The ActionDispenser can then dispense
     * per-thread actions within the activity instance.
     * @param activity The activity instance which will parameterize this action
     */
    @Override
    public ActionDispenser getActionDispenser(CqlActivity activity) {
        return new CqlActionDispenser(activity);
    }

    @Override
<<<<<<< HEAD
    public List<ParameterModel> getParameters() {
        return parameterModels;
    }

=======
    public Map<String, Class<?>> getTypeMap() {
        Map<String,Class<?>> typemap = new LinkedHashMap<>();
        typemap.put("ascii",String.class);
        typemap.put("bigint",long.class);
        typemap.put("blob", ByteBuffer.class);
        typemap.put("boolean",boolean.class);
        typemap.put("counter",long.class);
        typemap.put("date", LocalDate.class);
        typemap.put("decimal", BigDecimal.class);
        typemap.put("double",double.class);
//        typemap.put("duration",CqlDuration.class);
        typemap.put("float",float.class);
        typemap.put("inet", InetAddress.class);
        typemap.put("int",int.class);
        typemap.put("list", List.class);
        typemap.put("map",Map.class);
        typemap.put("set", Set.class);
        typemap.put("smallint",short.class);
        typemap.put("text",String.class);
        typemap.put("time", LocalTime.class);
        typemap.put("timestamp", Instant.class);
        typemap.put("tinyint",byte.class);
        typemap.put("tuple", TupleValue.class);
        typemap.put("<udt>", UDTValue.class);
        typemap.put("uuid",UUID.class);
        typemap.put("timeuuid",UUID.class);
        typemap.put("varchar",String.class);
        typemap.put("varint", BigInteger.class);

        return typemap;
    }
>>>>>>> 1eaaf416
}<|MERGE_RESOLUTION|>--- conflicted
+++ resolved
@@ -10,10 +10,6 @@
 import io.nosqlbench.engine.api.activityimpl.ActivityDef;
 import io.nosqlbench.nb.annotations.Service;
 
-<<<<<<< HEAD
-import java.util.List;
-import java.util.Optional;
-=======
 import java.math.BigDecimal;
 import java.math.BigInteger;
 import java.net.InetAddress;
@@ -21,7 +17,8 @@
 import java.time.Instant;
 import java.time.LocalTime;
 import java.util.*;
->>>>>>> 1eaaf416
+import java.util.List;
+import java.util.Optional;
 
 @Service(ActivityType.class)
 public class CqlActivityType implements ActivityType<CqlActivity> {
@@ -47,6 +44,7 @@
             activityDef.getParams().set("alias",yaml.get());
         }
 
+        //TODO inject into the Activity Type
         return new CqlActivity(activityDef, parameterModels);
     }
 
@@ -61,12 +59,6 @@
     }
 
     @Override
-<<<<<<< HEAD
-    public List<ParameterModel> getParameters() {
-        return parameterModels;
-    }
-
-=======
     public Map<String, Class<?>> getTypeMap() {
         Map<String,Class<?>> typemap = new LinkedHashMap<>();
         typemap.put("ascii",String.class);
@@ -98,5 +90,9 @@
 
         return typemap;
     }
->>>>>>> 1eaaf416
+    @Override
+    public List<ParameterModel> getParameters() {
+        return parameterModels;
+    }
+
 }