name: release

on:
  push:
    branches: 
     - releases

jobs:
  release:
    runs-on: ubuntu-18.04
    steps:
    - uses: actions/checkout@v2
    - uses: actions/setup-java@v1
      with:
        java-version: '13'
        java-package: jdk
        architecture: x64
        
    - name: avoid release loop
      run: scripts/avoid-release-loop.sh
      env:
       GIT_RELEASE_BOT_NAME: "nb-droid"
       
    - name: capture tty
      run: |
       echo "::set-env name=TTY::"$(tty)
       echo "::set-env name=GPG_TTY::"$(tty)

    - name: initialize gpg
#       env:
#         GPG_TTY: ${TTY}
      run: |
        set -x
        echo "${{ secrets.GITHUB_GPG_KEY }}" | base64 -d > private.key
        gpg --import --batch ./private.key
        rm ./private.key
        echo "gnupg files:"
        ls -l ~/.gnupg/
        
    - name: set git username
      run: git config --global user.email "${{ secrets.NBDROID_EMAIL }}"
    - name: set git email
      run: git config --global user.name "${{ secrets.NBDROID_NAME }}"

    - name: Cache Maven packages
      uses: actions/cache@v1
      with:
        path: ~/.m2
        key: ${{ runner.os }}-m2-${{ hashFiles('**/pom.xml') }}
        restore-keys: ${{ runner.os }}-m2   

    - name: read versions
      run: |
        set -x
        CURRENT_VERSION=$(mvn help:evaluate -Dexpression=project.version -q -DforceStdout)
        RELEASE_VERSION=${CURRENT_VERSION%%-SNAPSHOT}
        BASE_VERSION=$(echo "$RELEASE_VERSION" | cut -d'.' -f1-2)
        MINOR_VERSION=$(echo "$RELEASE_VERSION" | cut -d'.' -f3)
        NEXT_MINOR_VERSION=$(( MINOR_VERSION+1))
        NEXT_SNAPSHOT="${BASE_VERSION}.${NEXT_MINOR_VERSION}-SNAPSHOT"
        RELEASE_TAGNAME="nosqlbench-${RELEASE_VERSION}"
        echo "::set-env name=NEXT_SNAPSHOT::${NEXT_SNAPSHOT}"
        echo "::set-env name=RELEASE_VERSION::${RELEASE_VERSION}"  
        echo "::set-env name=RELEASE_TAGNAME::${RELEASE_TAGNAME}"
        
    - name: prepare release
      run: scripts/release-prepare.sh
      env: 
       RELEASE_BRANCH_NAME: "releases"
       GIT_RELEASE_BOT_NAME: "nb-droid"
       GIT_RELEASE_BOT_EMAIL: ${{ secrets.GIT_RELEASE_BOT_EMAIL }}
       ACCESS_TOKEN: ${{ secrets.GITHUB_ACCESS_TOKEN }}
       GPG_ENABLED: "true"
       GPG_KEY_ID: ${{ secrets.GITHUB_GPG_KEY_ID }}
       GPG_KEY: ${{ secrets.GITHUB_GPG_KEY }}
       GPG_SERVER_NAME: ${{ secrets.GPG_SERVER_NAME }}
       GPG_PASSPHRASE: ${{ secrets.GPG_PASSPHRASE }}
       MAVEN_REPO_SERVER_ID: ${{ secrets.MAVEN_REPO_SERVER_ID }}
       MAVEN_REPO_SERVER_USERNAME: ${{ secrets.MVN_REPO_PRIVATE_REPO_USER }}
       MAVEN_REPO_SERVER_PASSWORD: ${{ secrets.MVN_REPO_PRIVATE_REPO_PASSWORD }}

    - name: perform release
      run: scripts/release-perform.sh
      env: 
       RELEASE_BRANCH_NAME: "releases"
       GIT_RELEASE_BOT_NAME: "nb-droid"
       GIT_RELEASE_BOT_EMAIL: ${{ secrets.GIT_RELEASE_BOT_EMAIL }}
       ACCESS_TOKEN: ${{ secrets.GITHUB_ACCESS_TOKEN }}
       GPG_ENABLED: "true"
       GPG_KEY_ID: ${{ secrets.GITHUB_GPG_KEY_ID }}
       GPG_KEY: ${{ secrets.GITHUB_GPG_KEY }}
       GPG_SERVER_NAME: ${{ secrets.GPG_SERVER_NAME }}
       GPG_PASSPHRASE: ${{ secrets.GPG_PASSPHRASE }}
       MAVEN_REPO_SERVER_ID: ${{ secrets.MAVEN_REPO_SERVER_ID }}
       MAVEN_REPO_SERVER_USERNAME: ${{ secrets.MVN_REPO_PRIVATE_REPO_USER }}
       MAVEN_REPO_SERVER_PASSWORD: ${{ secrets.MVN_REPO_PRIVATE_REPO_PASSWORD }}
       
    - name: upload artifacts
      run: |
        pwd
        ls -l
        mkdir staging && cp nb/target/nb.jar nb/target/nb staging
    - uses: actions/upload-artifact@v1
      with: 
       name: binaries
       path: staging
    
    - name: upload guidebook
      run: mkdir guidebook && cp -R nb/target/guidebook guidebook
    - uses: actions/upload-artifact@v1
      with:
        name: guidebook
        path: guidebook

    - name: Create Release
      id: create_release
      uses: actions/create-release@v1
      env:
        GITHUB_TOKEN: ${{ secrets.GITHUB_TOKEN }}
      with:
<<<<<<< HEAD
        tag_name: ${{ env.RELEASE_VERSION }}
        release_name: Release ${{ env.RELEASE_VERSION }}
=======
        tag_name: ${{ github.ref }}
        release_name: Release ${{ github.ref }}
>>>>>>> fe1e7217
        draft: false
        prerelease: false
    - name: Upload nb.jar
      id: upload-nb-jar
      uses: actions/upload-release-asset@v1
      env:
        GITHUB_TOKEN: ${{ secrets.GITHUB_TOKEN }}
      with:
        upload_url: ${{ steps.create_release.outputs.upload_url }}
        asset_path: nb/target/nb.jar
        asset_name: nb.jar
        asset_content_type: application/octet-stream
    - name: Upload nb
      id: upload-nb-binary
      uses: actions/upload-release-asset@v1
      env:
        GITHUB_TOKEN: ${{ secrets.GITHUB_TOKEN }}
      with:
        upload_url: ${{ steps.create_release.outputs.upload_url }}
        asset_path: nb/target/nb
        asset_name: nb
        asset_content_type: application/octet-stream
<<<<<<< HEAD
=======

#     - name: find latest release
#       run: |
#         LATEST_GH_RELEASE_ID=$(curl --silent "https://api.github.com/repos/nosqlbench/nosqlbench/releases/latest" | jq -r .id)
#         echo "::set-env name=LATEST_GH_RELEASE_ID::${LATEST_GH_RELEASE_ID}"
#     - name: upload jar
#       uses: actions/upload-release-asset@v1
#       env:
#           GITHUB_TOKEN: ${{ secrets.GITHUB_TOKEN }}
#       with:
#           asset_path: nb/target/nb.jar
#           asset_name: nb.jar
#           asset_content_type: application/octet-stream
#           upload_url: https://uploads.github.com/repos/nosqlbench/nosqlbench/releases/${{ env.LATEST_GH_RELEASE_ID }}/assets{?name,label}
#     - name: upload binary
#       uses: actions/upload-release-asset@v1
#       env:
#           GITHUB_TOKEN: ${{ secrets.GITHUB_TOKEN }}
#       with: 
#           asset_path: nb/target/nb
#           asset_name: nb
#           asset_content_type: application/octet-stream
#           upload_url: https://uploads.github.com/repos/nosqlbench/nosqlbench/releases/${{ env.LATEST_GH_RELEASE_ID }}/assets{?name,label}
>>>>>>> fe1e7217

  docs:
    needs: release
    runs-on: ubuntu-18.04
    steps:
      - name: set git username
        run: git config --global user.email "${{ secrets.NBDROID_EMAIL }}"
      - name: set git email
        run: git config --global user.name "${{ secrets.NBDROID_NAME }}"
      - name: download guidebook
        uses: actions/download-artifact@v1
        with:
         name: guidebook
         path: guidebook
      - run: ls -la
      - name: clone nosqlbench-docs
        env:
          NBDROID_NAME: ${{ secrets.NBDROID_NAME }}
          NBDROID_TOKEN: ${{ secrets.NBDROID_TOKEN }}
        run: |
         git clone https://${{secrets.NBDROID_NAME}}:${{secrets.NBDROID_TOKEN}}@github.com/nosqlbench/nosqlbench-docs.git nosqlbench-docs
         cd nosqlbench-docs
         echo "files listing"
         find .
         git remote set-url origin https://${{secrets.NBDROID_NAME}}:${{secrets.NBDROID_TOKEN}}@github.com/nosqlbench/nosqlbench-docs.git
         git remote -v
      - name: push changes
        env:
          NBDROID_NAME: ${{ secrets.NBDROID_NAME }}
          NBDROID_TOKEN: ${{ secrets.NBDROID_TOKEN }}
        run: |
         rsync -av --delete guidebook/guidebook/ nosqlbench-docs/docs/
         echo "docs.nosqlbench.io" > nosqlbench-docs/docs/CNAME
         cd nosqlbench-docs
         git add docs
         git add -u
         git commit -m"docs update for $GITHUB_REF"
         git push
      
        
        <|MERGE_RESOLUTION|>--- conflicted
+++ resolved
@@ -2,7 +2,7 @@
 
 on:
   push:
-    branches: 
+    branches:
      - releases
 
 jobs:
@@ -15,12 +15,12 @@
         java-version: '13'
         java-package: jdk
         architecture: x64
-        
+
     - name: avoid release loop
       run: scripts/avoid-release-loop.sh
       env:
        GIT_RELEASE_BOT_NAME: "nb-droid"
-       
+
     - name: capture tty
       run: |
        echo "::set-env name=TTY::"$(tty)
@@ -36,7 +36,7 @@
         rm ./private.key
         echo "gnupg files:"
         ls -l ~/.gnupg/
-        
+
     - name: set git username
       run: git config --global user.email "${{ secrets.NBDROID_EMAIL }}"
     - name: set git email
@@ -47,7 +47,7 @@
       with:
         path: ~/.m2
         key: ${{ runner.os }}-m2-${{ hashFiles('**/pom.xml') }}
-        restore-keys: ${{ runner.os }}-m2   
+        restore-keys: ${{ runner.os }}-m2
 
     - name: read versions
       run: |
@@ -60,12 +60,12 @@
         NEXT_SNAPSHOT="${BASE_VERSION}.${NEXT_MINOR_VERSION}-SNAPSHOT"
         RELEASE_TAGNAME="nosqlbench-${RELEASE_VERSION}"
         echo "::set-env name=NEXT_SNAPSHOT::${NEXT_SNAPSHOT}"
-        echo "::set-env name=RELEASE_VERSION::${RELEASE_VERSION}"  
+        echo "::set-env name=RELEASE_VERSION::${RELEASE_VERSION}"
         echo "::set-env name=RELEASE_TAGNAME::${RELEASE_TAGNAME}"
-        
+
     - name: prepare release
       run: scripts/release-prepare.sh
-      env: 
+      env:
        RELEASE_BRANCH_NAME: "releases"
        GIT_RELEASE_BOT_NAME: "nb-droid"
        GIT_RELEASE_BOT_EMAIL: ${{ secrets.GIT_RELEASE_BOT_EMAIL }}
@@ -81,7 +81,7 @@
 
     - name: perform release
       run: scripts/release-perform.sh
-      env: 
+      env:
        RELEASE_BRANCH_NAME: "releases"
        GIT_RELEASE_BOT_NAME: "nb-droid"
        GIT_RELEASE_BOT_EMAIL: ${{ secrets.GIT_RELEASE_BOT_EMAIL }}
@@ -94,17 +94,17 @@
        MAVEN_REPO_SERVER_ID: ${{ secrets.MAVEN_REPO_SERVER_ID }}
        MAVEN_REPO_SERVER_USERNAME: ${{ secrets.MVN_REPO_PRIVATE_REPO_USER }}
        MAVEN_REPO_SERVER_PASSWORD: ${{ secrets.MVN_REPO_PRIVATE_REPO_PASSWORD }}
-       
+
     - name: upload artifacts
       run: |
         pwd
         ls -l
         mkdir staging && cp nb/target/nb.jar nb/target/nb staging
     - uses: actions/upload-artifact@v1
-      with: 
+      with:
        name: binaries
        path: staging
-    
+
     - name: upload guidebook
       run: mkdir guidebook && cp -R nb/target/guidebook guidebook
     - uses: actions/upload-artifact@v1
@@ -118,13 +118,8 @@
       env:
         GITHUB_TOKEN: ${{ secrets.GITHUB_TOKEN }}
       with:
-<<<<<<< HEAD
         tag_name: ${{ env.RELEASE_VERSION }}
         release_name: Release ${{ env.RELEASE_VERSION }}
-=======
-        tag_name: ${{ github.ref }}
-        release_name: Release ${{ github.ref }}
->>>>>>> fe1e7217
         draft: false
         prerelease: false
     - name: Upload nb.jar
@@ -147,32 +142,6 @@
         asset_path: nb/target/nb
         asset_name: nb
         asset_content_type: application/octet-stream
-<<<<<<< HEAD
-=======
-
-#     - name: find latest release
-#       run: |
-#         LATEST_GH_RELEASE_ID=$(curl --silent "https://api.github.com/repos/nosqlbench/nosqlbench/releases/latest" | jq -r .id)
-#         echo "::set-env name=LATEST_GH_RELEASE_ID::${LATEST_GH_RELEASE_ID}"
-#     - name: upload jar
-#       uses: actions/upload-release-asset@v1
-#       env:
-#           GITHUB_TOKEN: ${{ secrets.GITHUB_TOKEN }}
-#       with:
-#           asset_path: nb/target/nb.jar
-#           asset_name: nb.jar
-#           asset_content_type: application/octet-stream
-#           upload_url: https://uploads.github.com/repos/nosqlbench/nosqlbench/releases/${{ env.LATEST_GH_RELEASE_ID }}/assets{?name,label}
-#     - name: upload binary
-#       uses: actions/upload-release-asset@v1
-#       env:
-#           GITHUB_TOKEN: ${{ secrets.GITHUB_TOKEN }}
-#       with: 
-#           asset_path: nb/target/nb
-#           asset_name: nb
-#           asset_content_type: application/octet-stream
-#           upload_url: https://uploads.github.com/repos/nosqlbench/nosqlbench/releases/${{ env.LATEST_GH_RELEASE_ID }}/assets{?name,label}
->>>>>>> fe1e7217
 
   docs:
     needs: release
@@ -211,6 +180,5 @@
          git add -u
          git commit -m"docs update for $GITHUB_REF"
          git push
-      
-        
-        +
+
