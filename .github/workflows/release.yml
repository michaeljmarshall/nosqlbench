--- conflicted
+++ resolved
@@ -16,11 +16,7 @@
       - name: setup java
         uses: actions/setup-java@v1
         with:
-<<<<<<< HEAD
-          java-version: '14'
-=======
-          java-version: '15'
->>>>>>> d27da81f
+        java-version: '15'
           java-package: jdk
           architecture: x64
 
