--- conflicted
+++ resolved
@@ -14,13 +14,8 @@
     <!-- properties for package versions -->
     <ascii.data.version>1.2.0</ascii.data.version>
     <antlr4.version>4.9.2</antlr4.version>
-<<<<<<< HEAD
+    <commons.compress.version>1.21</commons.compress.version>
     <commons.codec.version>1.15</commons.codec.version>
-    <commons.compress.version>1.20</commons.compress.version>
-=======
-    <commons.codec.version>1.14</commons.codec.version>
-    <commons.compress.version>1.21</commons.compress.version>
->>>>>>> 5550c455
     <commons.csv.version>1.8</commons.csv.version>
     <commons.lang.version>3.9</commons.lang.version>
     <commons.math3.version>3.6.1</commons.math3.version>
