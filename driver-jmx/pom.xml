--- conflicted
+++ resolved
@@ -22,28 +22,16 @@
         <dependency>
             <groupId>io.nosqlbench</groupId>
             <artifactId>drivers-api</artifactId>
-<<<<<<< HEAD
-            <version>4.15.64-SNAPSHOT</version>
+            <version>4.15.65-SNAPSHOT</version>
             <scope>compile</scope>
-=======
-          <version>4.15.65-SNAPSHOT</version>
->>>>>>> 1b812bcf
         </dependency>
-      <dependency>
-        <groupId>io.nosqlbench</groupId>
-        <artifactId>engine-api</artifactId>
-        <version>4.15.64-SNAPSHOT</version>
-        <scope>compile</scope>
-      </dependency>
-
-<<<<<<< HEAD
-=======
         <dependency>
             <groupId>io.nosqlbench</groupId>
             <artifactId>engine-api</artifactId>
-          <version>4.15.65-SNAPSHOT</version>
+            <version>4.15.65-SNAPSHOT</version>
+            <scope>compile</scope>
         </dependency>
->>>>>>> 1b812bcf
+
 
     </dependencies>
 
