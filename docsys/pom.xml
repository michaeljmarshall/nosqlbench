--- conflicted
+++ resolved
@@ -50,11 +50,7 @@
         <dependency>
             <groupId>org.eclipse.jetty</groupId>
             <artifactId>jetty-server</artifactId>
-<<<<<<< HEAD
-            <version>11.0.9</version>
-=======
             <version>11.0.10</version>
->>>>>>> 7403cbe8
         </dependency>
         <dependency>
             <groupId>org.eclipse.jetty</groupId>
