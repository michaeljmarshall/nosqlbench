<project xmlns="http://maven.apache.org/POM/4.0.0" xmlns:xsi="http://www.w3.org/2001/XMLSchema-instance" xsi:schemaLocation="http://maven.apache.org/POM/4.0.0 http://maven.apache.org/xsd/maven-4.0.0.xsd">
    <modelVersion>4.0.0</modelVersion>

    <artifactId>driver-stdout</artifactId>
    <packaging>jar</packaging>

    <parent>
        <artifactId>mvn-defaults</artifactId>
        <groupId>io.nosqlbench</groupId>
<<<<<<< HEAD
        <version>3.12.119-SNAPSHOT</version>
=======
        <version>3.12.120-SNAPSHOT</version>
>>>>>>> 2bf76b98
        <relativePath>../mvn-defaults</relativePath>
    </parent>

    <name>${project.artifactId}</name>
    <description>
        An nosqlbench ActivityType (AT) driver module;
        Provides basic formatting and output to stdout or files.
    </description>

    <dependencies>
        <dependency>
            <groupId>io.nosqlbench</groupId>
            <artifactId>engine-api</artifactId>
<<<<<<< HEAD
            <version>3.12.119-SNAPSHOT</version>
=======
            <version>3.12.120-SNAPSHOT</version>
>>>>>>> 2bf76b98
        </dependency>

        <!-- test scope only -->

        <dependency>
            <groupId>org.assertj</groupId>
            <artifactId>assertj-core</artifactId>
            <scope>test</scope>
        </dependency>

        <dependency>
            <groupId>junit</groupId>
            <artifactId>junit</artifactId>
            <scope>test</scope>
        </dependency>

    </dependencies>


</project><|MERGE_RESOLUTION|>--- conflicted
+++ resolved
@@ -7,11 +7,7 @@
     <parent>
         <artifactId>mvn-defaults</artifactId>
         <groupId>io.nosqlbench</groupId>
-<<<<<<< HEAD
-        <version>3.12.119-SNAPSHOT</version>
-=======
         <version>3.12.120-SNAPSHOT</version>
->>>>>>> 2bf76b98
         <relativePath>../mvn-defaults</relativePath>
     </parent>
 
@@ -25,11 +21,7 @@
         <dependency>
             <groupId>io.nosqlbench</groupId>
             <artifactId>engine-api</artifactId>
-<<<<<<< HEAD
-            <version>3.12.119-SNAPSHOT</version>
-=======
             <version>3.12.120-SNAPSHOT</version>
->>>>>>> 2bf76b98
         </dependency>
 
         <!-- test scope only -->
