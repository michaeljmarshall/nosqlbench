<project xmlns="http://maven.apache.org/POM/4.0.0" xmlns:xsi="http://www.w3.org/2001/XMLSchema-instance" xsi:schemaLocation="http://maven.apache.org/POM/4.0.0 http://maven.apache.org/xsd/maven-4.0.0.xsd">
    <modelVersion>4.0.0</modelVersion>

    <artifactId>driver-stdout</artifactId>
    <packaging>jar</packaging>

    <parent>
        <artifactId>mvn-defaults</artifactId>
        <groupId>io.nosqlbench</groupId>
        <version>4.15.64-SNAPSHOT</version>
        <relativePath>../mvn-defaults</relativePath>
    </parent>

    <name>${project.artifactId}</name>
    <description>
        An nosqlbench ActivityType (AT) driver module;
        Provides basic formatting and output to stdout or files.
    </description>

    <dependencies>

        <dependency>
            <groupId>io.nosqlbench</groupId>
            <artifactId>engine-api</artifactId>
<<<<<<< HEAD
          <version>4.15.58-SNAPSHOT</version>
            <scope>compile</scope>
=======
          <version>4.15.64-SNAPSHOT</version>
>>>>>>> 9e755572
        </dependency>

        <dependency>
            <groupId>io.nosqlbench</groupId>
            <artifactId>drivers-api</artifactId>
<<<<<<< HEAD
          <version>4.15.58-SNAPSHOT</version>
            <scope>compile</scope>
=======
          <version>4.15.64-SNAPSHOT</version>
>>>>>>> 9e755572
        </dependency>

    </dependencies>


</project><|MERGE_RESOLUTION|>--- conflicted
+++ resolved
@@ -22,23 +22,15 @@
         <dependency>
             <groupId>io.nosqlbench</groupId>
             <artifactId>engine-api</artifactId>
-<<<<<<< HEAD
-          <version>4.15.58-SNAPSHOT</version>
+          <version>4.15.64-SNAPSHOT</version>
             <scope>compile</scope>
-=======
-          <version>4.15.64-SNAPSHOT</version>
->>>>>>> 9e755572
         </dependency>
 
         <dependency>
             <groupId>io.nosqlbench</groupId>
             <artifactId>drivers-api</artifactId>
-<<<<<<< HEAD
-          <version>4.15.58-SNAPSHOT</version>
+          <version>4.15.64-SNAPSHOT</version>
             <scope>compile</scope>
-=======
-          <version>4.15.64-SNAPSHOT</version>
->>>>>>> 9e755572
         </dependency>
 
     </dependencies>
