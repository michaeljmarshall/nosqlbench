<project xmlns="http://maven.apache.org/POM/4.0.0" xmlns:xsi="http://www.w3.org/2001/XMLSchema-instance" xsi:schemaLocation="http://maven.apache.org/POM/4.0.0 http://maven.apache.org/xsd/maven-4.0.0.xsd">
  <modelVersion>4.0.0</modelVersion>

  <parent>
    <groupId>io.nosqlbench</groupId>
    <artifactId>mvn-defaults</artifactId>
<<<<<<< HEAD
    <version>3.12.119-SNAPSHOT</version>
=======
    <version>3.12.120-SNAPSHOT</version>
>>>>>>> 2bf76b98
    <relativePath>../mvn-defaults</relativePath>
  </parent>

  <artifactId>driver-cqlverify</artifactId>
  <packaging>jar</packaging>
  <name>${project.artifactId}</name>

  <description>
    A CQL content verifier ActivityType, based on the CQL ActivityType
    built on http://nosqlbench.io/
  </description>

  <dependencies>

    <!-- core dependencies -->

    <dependency>
      <groupId>io.nosqlbench</groupId>
      <artifactId>driver-cql-shaded</artifactId>
<<<<<<< HEAD
      <version>3.12.119-SNAPSHOT</version>
=======
      <version>3.12.120-SNAPSHOT</version>
>>>>>>> 2bf76b98
    </dependency>

  </dependencies>

</project><|MERGE_RESOLUTION|>--- conflicted
+++ resolved
@@ -4,11 +4,7 @@
   <parent>
     <groupId>io.nosqlbench</groupId>
     <artifactId>mvn-defaults</artifactId>
-<<<<<<< HEAD
-    <version>3.12.119-SNAPSHOT</version>
-=======
     <version>3.12.120-SNAPSHOT</version>
->>>>>>> 2bf76b98
     <relativePath>../mvn-defaults</relativePath>
   </parent>
 
@@ -28,11 +24,7 @@
     <dependency>
       <groupId>io.nosqlbench</groupId>
       <artifactId>driver-cql-shaded</artifactId>
-<<<<<<< HEAD
-      <version>3.12.119-SNAPSHOT</version>
-=======
       <version>3.12.120-SNAPSHOT</version>
->>>>>>> 2bf76b98
     </dependency>
 
   </dependencies>
