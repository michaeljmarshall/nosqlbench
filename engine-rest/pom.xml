<project xmlns="http://maven.apache.org/POM/4.0.0" xmlns:xsi="http://www.w3.org/2001/XMLSchema-instance" xsi:schemaLocation="http://maven.apache.org/POM/4.0.0 http://maven.apache.org/xsd/maven-4.0.0.xsd">
    <modelVersion>4.0.0</modelVersion>

    <parent>
        <artifactId>mvn-defaults</artifactId>
        <groupId>io.nosqlbench</groupId>
        <version>4.15.12-SNAPSHOT</version>
        <relativePath>../mvn-defaults</relativePath>
    </parent>

    <artifactId>engine-rest</artifactId>
    <packaging>jar</packaging>
    <name>${project.artifactId}</name>
    <description>REST services for nosqlbench</description>

    <properties>
        <project.build.sourceEncoding>UTF-8</project.build.sourceEncoding>
        <javadoc.name>nosqlbench REST Services</javadoc.name>
    </properties>

    <dependencies>

        <dependency>
            <groupId>io.swagger</groupId>
            <artifactId>swagger-parser</artifactId>
            <version>2.0.0-rc1</version>
        </dependency>

        <dependency>
            <groupId>io.swagger</groupId>
            <artifactId>swagger-models</artifactId>
            <version>2.0.0-rc2</version>
        </dependency>

        <dependency>
            <groupId>io.swagger</groupId>
            <artifactId>swagger-core</artifactId>
            <version>2.0.0-rc2</version>
        </dependency>

        <dependency>
            <groupId>io.swagger</groupId>
            <artifactId>swagger-parser-v3</artifactId>
            <version>2.0.0-rc1</version>
        </dependency>

        <dependency>
            <groupId>io.nosqlbench</groupId>
            <artifactId>engine-cli</artifactId>
<<<<<<< HEAD
            <version>4.15.11-SNAPSHOT</version>
=======
          <version>4.15.12-SNAPSHOT</version>
>>>>>>> 5ef498c1
        </dependency>

    </dependencies>

</project><|MERGE_RESOLUTION|>--- conflicted
+++ resolved
@@ -47,11 +47,7 @@
         <dependency>
             <groupId>io.nosqlbench</groupId>
             <artifactId>engine-cli</artifactId>
-<<<<<<< HEAD
-            <version>4.15.11-SNAPSHOT</version>
-=======
-          <version>4.15.12-SNAPSHOT</version>
->>>>>>> 5ef498c1
+            <version>4.15.12-SNAPSHOT</version>
         </dependency>
 
     </dependencies>
