/*
 *
 *    Copyright 2016 jshook
 *    Licensed under the Apache License, Version 2.0 (the "License");
 *    you may not use this file except in compliance with the License.
 *    You may obtain a copy of the License at
 *
 *        http://www.apache.org/licenses/LICENSE-2.0
 *
 *    Unless required by applicable law or agreed to in writing, software
 *    distributed under the License is distributed on an "AS IS" BASIS,
 *    WITHOUT WARRANTIES OR CONDITIONS OF ANY KIND, either express or implied.
 *    See the License for the specific language governing permissions and
 *    limitations under the License.
 * /
 */

package io.nosqlbench.engine.api.activityconfig.yaml;

import io.nosqlbench.engine.api.activityconfig.rawyaml.RawStmtsDocList;
import io.nosqlbench.engine.api.util.TagFilter;
import io.nosqlbench.nb.api.config.standard.ConfigModel;
import io.nosqlbench.nb.api.config.standard.NBConfigModel;
import io.nosqlbench.nb.api.config.standard.Param;

import java.util.*;
import java.util.stream.Collectors;

public class StmtsDocList implements Iterable<StmtsDoc> {

    private final RawStmtsDocList rawStmtsDocList;
    private final Map<String,String> templateVariables = new LinkedHashMap<>();

    public StmtsDocList(RawStmtsDocList rawStmtsDocList) {
        this.rawStmtsDocList = rawStmtsDocList;
    }

    public List<StmtsDoc> getStmtDocs(String tagFilter) {
        TagFilter tf = new TagFilter(tagFilter);
        return getStmtDocs().stream()
            .filter(tf::matchesTagged)
            .collect(Collectors.toList());
    }

    public List<StmtsDoc> getStmtDocs() {
        return rawStmtsDocList.getStmtsDocs().stream()
            .map(StmtsDoc::new)
            .collect(Collectors.toList());
    }

    public List<OpTemplate> getStmts() {
        return getStmts("");
    }

    /**
     * @param tagFilterSpec a comma-separated tag filter spec
     * @return The list of all included statements for all included blocks of  in this document,
     * including the inherited and overridden values from the this doc and the parent block.
     */
    public List<OpTemplate> getStmts(String tagFilterSpec) {
        TagFilter ts = new TagFilter(tagFilterSpec);
        List<OpTemplate> opTemplates = new ArrayList<>();


        getStmtDocs().stream()
            .flatMap(d -> d.getStmts().stream())
            .filter(ts::matchesTagged)
            .forEach(opTemplates::add);

        return opTemplates;
    }


    @Override
    public Iterator<StmtsDoc> iterator() {
        return getStmtDocs().iterator();
    }

    /**
     * Return the list of all bindings combined across all docs, not including
     * the block or statement level bindings.
     *
     * @return A map of all bindings at the doc level.
     */
    public Map<String, String> getDocBindings() {
        LinkedHashMap<String, String> docBindings = new LinkedHashMap<>();
        getStmtDocs().stream()
            .map(StmtsDoc::getBindings)
            .forEach(docBindings::putAll);
        return docBindings;
    }

    /**
     * This returns all the `scenarios` blocs across multiple docs, per the description in issue-67 there should only be one
     * on the first doc, any `scenarios` defined in different docs will be ignored.
     */

    /**
     * @return the list of named scenarios for the first document in the list.
     */
    public Scenarios getDocScenarios() {
        if (this.getStmtDocs().size() == 0) {
            throw new RuntimeException("No statement docs were found, so source file is empty.");
        }
        return this.getStmtDocs().get(0).getScenarios();
    }

    /**
     * @return the description of the first document in the list.
     */
    public String getDescription() {
        return this.getStmtDocs().get(0).getDescription();
    }

    public Map<String,String> getTemplateVariables() {
        return templateVariables;
    }

    public void addTemplateVariable(String key, String defaultValue) {
        this.templateVariables.put(key,defaultValue);
    }

    public NBConfigModel getConfigModel() {
        ConfigModel cfgmodel = ConfigModel.of(StmtsDocList.class);
        getTemplateVariables().forEach((k,v) -> {
<<<<<<< HEAD
            cfgmodel.add(Param.defaultTo(k,"template parameter found in the yaml workload"));
=======
            cfgmodel.add(Param.defaultTo(k,v,"template parameter found in the yaml workload"));
>>>>>>> 366feda8
        });
        return cfgmodel.asReadOnly();
    }

}<|MERGE_RESOLUTION|>--- conflicted
+++ resolved
@@ -123,11 +123,7 @@
     public NBConfigModel getConfigModel() {
         ConfigModel cfgmodel = ConfigModel.of(StmtsDocList.class);
         getTemplateVariables().forEach((k,v) -> {
-<<<<<<< HEAD
-            cfgmodel.add(Param.defaultTo(k,"template parameter found in the yaml workload"));
-=======
             cfgmodel.add(Param.defaultTo(k,v,"template parameter found in the yaml workload"));
->>>>>>> 366feda8
         });
         return cfgmodel.asReadOnly();
     }
