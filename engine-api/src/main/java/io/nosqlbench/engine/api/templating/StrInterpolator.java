/*
 *
 *    Copyright 2016 jshook
 *    Licensed under the Apache License, Version 2.0 (the "License");
 *    you may not use this file except in compliance with the License.
 *    You may obtain a copy of the License at
 *
 *        http://www.apache.org/licenses/LICENSE-2.0
 *
 *    Unless required by applicable law or agreed to in writing, software
 *    distributed under the License is distributed on an "AS IS" BASIS,
 *    WITHOUT WARRANTIES OR CONDITIONS OF ANY KIND, either express or implied.
 *    See the License for the specific language governing permissions and
 *    limitations under the License.
 * /
 */

package io.nosqlbench.engine.api.templating;

import io.nosqlbench.engine.api.activityimpl.ActivityDef;
import org.apache.commons.text.StrLookup;
import org.apache.commons.text.StringSubstitutor;
import org.apache.logging.log4j.LogManager;
import org.apache.logging.log4j.Logger;

import java.util.*;
import java.util.function.Function;

public class StrInterpolator implements Function<String, String> {
    private final static Logger logger = LogManager.getLogger(StrInterpolator.class);

    private final MultiMap multimap = new MultiMap();
    private final StringSubstitutor substitutor =
        new StringSubstitutor(multimap, "<<", ">>", '\\')
            .setEnableSubstitutionInVariables(true)
            .setEnableUndefinedVariableException(true)
            .setDisableSubstitutionInValues(true);

    private final StringSubstitutor substitutor2 =
        new StringSubstitutor(multimap, "TEMPLATE(", ")", '\\')
            .setEnableSubstitutionInVariables(true)
            .setEnableUndefinedVariableException(true)
            .setDisableSubstitutionInValues(true);

    public StrInterpolator(ActivityDef... activityDefs) {
        Arrays.stream(activityDefs)
            .map(ad -> ad.getParams().getStringStringMap())
            .forEach(multimap::add);
    }

    public StrInterpolator(Map<String, ?> basicMap) {
        multimap.add(basicMap);
    }

    // for testing
    protected StrInterpolator(List<Map<String, String>> maps) {
        maps.forEach(multimap::add);
    }

    @Override
    public String apply(String raw) {
        String after = substitutor.replace(substitutor2.replace(raw));
        while (!after.equals(raw)) {
            raw = after;
            after = substitutor.replace(substitutor2.replace(raw));
        }
        return after;
    }

    public Map<String,String> checkpointAccesses() {
        return multimap.checkpointAccesses();
    }

    public LinkedHashMap<String, String> getTemplateDetails(String input) {
        LinkedHashMap<String, String> details = new LinkedHashMap<>();

        return details;
    }

    public static class MultiMap extends StrLookup<String> {

        private final List<Map<String, ?>> maps = new ArrayList<>();
        private final String warnPrefix = "UNSET";
        private final Map<String,String> accesses = new LinkedHashMap<>();
        private final Map<String,String> extractedDefaults = new LinkedHashMap<>();

        public void add(Map<String, ?> addedMap) {
            maps.add(addedMap);
        }

        @Override
        public String lookup(String key) {
            String value = null;

            String[] parts = key.split("[:,]", 2);
            if (parts.length == 2) {
                key = parts[0];
                value = parts[1];
                if (!extractedDefaults.containsKey(key)) {
                    extractedDefaults.put(key,value);
                }
            }

            for (Map<String, ?> map : maps) {
                Object val = map.get(key);
                if (val != null) {
                    value = val.toString();
                    break;
                }
            }
            value = (value==null? extractedDefaults.get(key) : value);

            value = (value != null) ? value : warnPrefix + ":" + key;

<<<<<<< HEAD
            if (accesses.containsKey(key) && !accesses.get(key).equals(value)) {
                throw new RuntimeException("A templated variable '" + key + "' was found with multiple default values: '" + accesses.get(key) + ", and " + value +". This is not allowed." +
                    " Template variables must resolve to a single value.");
            }
=======
//            if (accesses.containsKey(key) && !accesses.get(key).equals(value)) {
//                logger.warn("A templated variable '" + key + "' was found with multiple default values.");
//            }
>>>>>>> 3ecc9b18

            accesses.put(key,value);
            logger.debug("Template parameter '" + key + "' applied as '" + value + "'");
            return value;

        }

        public Map<String,String> checkpointAccesses() {
            LinkedHashMap<String,String> accesses = new LinkedHashMap<>(this.accesses);
            logger.info("removed template params after applying:" + accesses);
            this.accesses.clear();
            return accesses;

        }
    }


}<|MERGE_RESOLUTION|>--- conflicted
+++ resolved
@@ -112,16 +112,10 @@
 
             value = (value != null) ? value : warnPrefix + ":" + key;
 
-<<<<<<< HEAD
-            if (accesses.containsKey(key) && !accesses.get(key).equals(value)) {
-                throw new RuntimeException("A templated variable '" + key + "' was found with multiple default values: '" + accesses.get(key) + ", and " + value +". This is not allowed." +
-                    " Template variables must resolve to a single value.");
-            }
-=======
+            accesses.put(key,value);
 //            if (accesses.containsKey(key) && !accesses.get(key).equals(value)) {
 //                logger.warn("A templated variable '" + key + "' was found with multiple default values.");
 //            }
->>>>>>> 3ecc9b18
 
             accesses.put(key,value);
             logger.debug("Template parameter '" + key + "' applied as '" + value + "'");
