/*
 *
 *    Copyright 2016 jshook
 *    Licensed under the Apache License, Version 2.0 (the "License");
 *    you may not use this file except in compliance with the License.
 *    You may obtain a copy of the License at
 *
 *        http://www.apache.org/licenses/LICENSE-2.0
 *
 *    Unless required by applicable law or agreed to in writing, software
 *    distributed under the License is distributed on an "AS IS" BASIS,
 *    WITHOUT WARRANTIES OR CONDITIONS OF ANY KIND, either express or implied.
 *    See the License for the specific language governing permissions and
 *    limitations under the License.
 * /
 */

package io.nosqlbench.engine.api.templating;

import org.junit.jupiter.api.Test;

import java.util.*;

import static org.assertj.core.api.Assertions.assertThat;

public class StrInterpolatorTest {

    private static final List<Map<String, String>> abcd = new ArrayList<Map<String, String>>() {{
        add(
                new HashMap<>() {{
<<<<<<< HEAD
                put("akey", "aval1");
                put("bkey", "bval1");
                put("ckey", "cval1");
            }}
        );
        add(
                new HashMap<>() {
                {
                    put("akey", "aval2");
                    put("bkey", "bval2");
=======
                    put("akey", "aval1");
                    put("bkey", "bval1");
                    put("ckey", "cval1");
                }}
        );
        add(
                new HashMap<>() {
                    {
                        put("akey", "aval2");
                        put("bkey", "bval2");
                    }
>>>>>>> 366feda8
                }
            }
        );
        add(
                new HashMap<>() {
<<<<<<< HEAD
                {
                    put("json-a-b", "'a': 'b'");
=======
                    {
                        put("json-a-b", "'a': 'b'");
                    }
>>>>>>> 366feda8
                }
            }
        );
    }};



    @Test
    public void shouldReturnIdentity() {
        StrInterpolator interp = new StrInterpolator(abcd);
        String a = interp.apply("A");
        assertThat(a).isEqualTo("A");
    }

    @Test
    public void shouldMatchSimpleSubst() {
        StrInterpolator interp = new StrInterpolator(abcd);
        String a = interp.apply("<<akey>>");
        assertThat(a).isEqualTo("aval1");
    }

    @Test
    public void shouldMatchAlternateSubst() {
        StrInterpolator interp = new StrInterpolator(abcd);
        String a = interp.apply("TEMPLATE(akey)");
        assertThat(a).isEqualTo("aval1");
        String b = interp.apply("TEMPLATE(nokeymatches,value2)");
        assertThat(b).isEqualTo("value2");
    }

    @Test
    public void shouldReturnWarningWhenUnmatched() {
        StrInterpolator interp = new StrInterpolator(abcd);
        String a = interp.apply("<<nokeymatchesthis>>");
        assertThat(a).isEqualTo("UNSET:nokeymatchesthis");
    }

    @Test
    public void shouldReturnDefaultWhenNotOverridden() {
        StrInterpolator interp = new StrInterpolator(abcd);
        String a = interp.apply("<<nokeymatchesthis:butithasadefault>>");
        assertThat(a).isEqualTo("butithasadefault");
    }

    @Test
    public void shouldOverrideDefault() {
        StrInterpolator interp = new StrInterpolator(abcd);
        String a = interp.apply("<<bkey:bkeydefault>>");
        assertThat(a).isEqualTo("bval1");
    }

    @Test
    public void shouldWorkWithOddCharacters() {
        StrInterpolator interp = new StrInterpolator(abcd);
        String a = interp.apply("<<unchanged:{'parm1':'val1',parm2:val2, parm3: 'val3'}>>");
        assertThat(a).isEqualTo("{'parm1':'val1',parm2:val2, parm3: 'val3'}");
    }

    @Test
    public void shouldWorkWithAllQuotes() {
        StrInterpolator interp = new StrInterpolator(abcd);
        String a = interp.apply("<<Token:'Key': 'Value'>>");
        assertThat(a).isEqualTo("'Key': 'Value'");
    }

    @Test
    public void shouldWorkWithAllQuotesOverride() {
        StrInterpolator interp = new StrInterpolator(abcd);
        String a = interp.apply("<<Token:'Key': 'Value'>>");
        assertThat(a).isEqualTo("'Key': 'Value'");
        StrInterpolator interp2 = new StrInterpolator(abcd);
        String b = interp2.apply("<<json-a-b:'Key': 'Value'>>");
        assertThat(b).isEqualTo("'a': 'b'");
    }

    @Test
    public void shouldWorkWithMultipleGroups() {
        StrInterpolator interp = new StrInterpolator(abcd);
        String a = interp.apply("<<Token:'Key': 'Value'>>.<<Token2:'Stuff'>>");
        assertThat(a).isEqualTo("'Key': 'Value'.'Stuff'");
    }

//    @Test
//    public void shouldExpandNestedTemplates() {
//        String a = interp.apply("-TEMPLATE(akey,TEMPLATE(dkey,whee)-");
//        assertThat(a).isEqualTo("-aval1-");
//        String b = interp.apply("-TEMPLATE(unknown,TEMPLATE(bkey,whee))-");
//        assertThat(b).isEqualTo("-bval1-");
//    }
//
//    @Test
//    public void shouldGetBasicDetails() {
//        LinkedHashMap<String, String> details = interp.getTemplateDetails("-TEMPLATE(akey,TEMPLATE(dkey,whee)-");
//        assertThat(details).containsOnlyKeys("akey","dkey");
//        assertThat(details).containsValues("test1");
//
//    }
//
}<|MERGE_RESOLUTION|>--- conflicted
+++ resolved
@@ -28,18 +28,6 @@
     private static final List<Map<String, String>> abcd = new ArrayList<Map<String, String>>() {{
         add(
                 new HashMap<>() {{
-<<<<<<< HEAD
-                put("akey", "aval1");
-                put("bkey", "bval1");
-                put("ckey", "cval1");
-            }}
-        );
-        add(
-                new HashMap<>() {
-                {
-                    put("akey", "aval2");
-                    put("bkey", "bval2");
-=======
                     put("akey", "aval1");
                     put("bkey", "bval1");
                     put("ckey", "cval1");
@@ -51,22 +39,14 @@
                         put("akey", "aval2");
                         put("bkey", "bval2");
                     }
->>>>>>> 366feda8
                 }
-            }
         );
         add(
                 new HashMap<>() {
-<<<<<<< HEAD
-                {
-                    put("json-a-b", "'a': 'b'");
-=======
                     {
                         put("json-a-b", "'a': 'b'");
                     }
->>>>>>> 366feda8
                 }
-            }
         );
     }};
 
