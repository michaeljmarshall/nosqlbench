<project xmlns="http://maven.apache.org/POM/4.0.0" xmlns:xsi="http://www.w3.org/2001/XMLSchema-instance"
         xsi:schemaLocation="http://maven.apache.org/POM/4.0.0 http://maven.apache.org/xsd/maven-4.0.0.xsd">
    <modelVersion>4.0.0</modelVersion>

<<<<<<< HEAD
  <parent>
    <artifactId>mvn-defaults</artifactId>
    <groupId>io.nosqlbench</groupId>
    <version>3.12.49-SNAPSHOT</version>
    <relativePath>../mvn-defaults</relativePath>
  </parent>
=======
    <parent>
        <artifactId>mvn-defaults</artifactId>
        <groupId>io.nosqlbench</groupId>
    <version>3.12.49-SNAPSHOT</version>
        <relativePath>../mvn-defaults</relativePath>
    </parent>
>>>>>>> fe1e7217

    <artifactId>engine-docker</artifactId>
    <packaging>jar</packaging>
    <name>${project.artifactId}</name>
    <description>java-docker module for nosqlbench</description>

    <properties>
        <project.build.sourceEncoding>UTF-8</project.build.sourceEncoding>
        <javadoc.name>nosqlbench Java Docker Module</javadoc.name>
    </properties>

    <dependencies>

        <dependency>
            <groupId>javax.activation</groupId>
            <artifactId>activation</artifactId>
        </dependency>
        <dependency>
            <groupId>javax.xml.bind</groupId>
            <artifactId>jaxb-api</artifactId>
        </dependency>

        <dependency>
            <groupId>io.netty</groupId>
            <artifactId>netty-handler</artifactId>
        </dependency>

        <dependency>
            <groupId>io.netty</groupId>
            <artifactId>netty-transport-native-epoll</artifactId>
            <classifier>linux-x86_64</classifier>
        </dependency>

        <dependency>
            <groupId>com.github.docker-java</groupId>
            <artifactId>docker-java-api</artifactId>
        </dependency>
        <dependency>
            <groupId>com.github.docker-java</groupId>
            <artifactId>docker-java-core</artifactId>
        </dependency>

        <dependency>
            <groupId>com.github.docker-java</groupId>
            <artifactId>docker-java-transport-okhttp</artifactId>
        </dependency>

        <dependency>
            <groupId>com.github.docker-java</groupId>
            <artifactId>docker-java</artifactId>
            <exclusions>
                <exclusion>
                    <artifactId>docker-java-transport-netty</artifactId>
                    <groupId>com.github.docker-java</groupId>
                </exclusion>
                <exclusion>
                    <artifactId>docker-java-transport-jersey</artifactId>
                    <groupId>com.github.docker-java</groupId>
                </exclusion>
            </exclusions>
            <!--      <exclusions>-->
            <!--        <exclusion>-->
            <!--          <artifactId>docker-java-transport-jersey</artifactId>-->
            <!--          <groupId>com.github.docker-java</groupId>-->
            <!--        </exclusion>-->
            <!--      </exclusions>-->
        </dependency>
        <dependency>
            <groupId>io.nosqlbench</groupId>
            <artifactId>engine-api</artifactId>
      <version>3.12.49-SNAPSHOT</version>
        </dependency>
    </dependencies>

<<<<<<< HEAD
    <dependency>
      <groupId>com.github.docker-java</groupId>
      <artifactId>docker-java</artifactId>
      <exclusions>
        <exclusion>
          <artifactId>docker-java-transport-netty</artifactId>
          <groupId>com.github.docker-java</groupId>
        </exclusion>
      </exclusions>
      <!--      <exclusions>-->
<!--        <exclusion>-->
<!--          <artifactId>docker-java-transport-jersey</artifactId>-->
<!--          <groupId>com.github.docker-java</groupId>-->
<!--        </exclusion>-->
<!--      </exclusions>-->
    </dependency>
    <dependency>
      <groupId>io.nosqlbench</groupId>
      <artifactId>engine-api</artifactId>
      <version>3.12.49-SNAPSHOT</version>
    </dependency>
  </dependencies>

  <profiles>
    <profile>
      <id>shade</id>
      <activation>
        <activeByDefault>true</activeByDefault>
      </activation>
      <build>
        <plugins>
          <plugin>
            <executions>
              <execution>
                <goals><goal>shade</goal></goals>
                <phase>package</phase>
              </execution>
            </executions>
            <groupId>org.apache.maven.plugins</groupId>
            <artifactId>maven-shade-plugin</artifactId>
            <configuration>
              <shadedArtifactAttached>true</shadedArtifactAttached>
              <shadedClassifierName>shaded</shadedClassifierName>
              <minimizeJar>true</minimizeJar>
              <filters>
                <filter>
                  <artifact>*:*</artifact>
                  <excludes>
                    <exclude>META-INF/*.SF</exclude>
                    <exclude>META-INF/*.DSA</exclude>
                    <exclude>META-INF/*.RSA</exclude>
                  </excludes>
                </filter>
              </filters>
            </configuration>
          </plugin>
        </plugins>
      </build>
    </profile>
  </profiles>
=======
    <profiles>
        <profile>
            <id>shade</id>
            <activation>
                <activeByDefault>false</activeByDefault>
            </activation>
            <build>
                <plugins>
                    <plugin>
                        <executions>
                            <execution>
                                <goals>
                                    <goal>shade</goal>
                                </goals>
                                <phase>package</phase>
                            </execution>
                        </executions>
                        <groupId>org.apache.maven.plugins</groupId>
                        <artifactId>maven-shade-plugin</artifactId>
                        <configuration>
                            <shadedArtifactAttached>true</shadedArtifactAttached>
                            <shadedClassifierName>shaded</shadedClassifierName>
                            <minimizeJar>true</minimizeJar>
                            <filters>
                                <filter>
                                    <artifact>*:*</artifact>
                                    <excludes>
                                        <exclude>META-INF/*.SF</exclude>
                                        <exclude>META-INF/*.DSA</exclude>
                                        <exclude>META-INF/*.RSA</exclude>
                                    </excludes>
                                </filter>
                            </filters>
                        </configuration>
                    </plugin>
                </plugins>
            </build>
        </profile>
    </profiles>
>>>>>>> fe1e7217


</project><|MERGE_RESOLUTION|>--- conflicted
+++ resolved
@@ -2,21 +2,12 @@
          xsi:schemaLocation="http://maven.apache.org/POM/4.0.0 http://maven.apache.org/xsd/maven-4.0.0.xsd">
     <modelVersion>4.0.0</modelVersion>
 
-<<<<<<< HEAD
-  <parent>
-    <artifactId>mvn-defaults</artifactId>
-    <groupId>io.nosqlbench</groupId>
-    <version>3.12.49-SNAPSHOT</version>
-    <relativePath>../mvn-defaults</relativePath>
-  </parent>
-=======
     <parent>
         <artifactId>mvn-defaults</artifactId>
         <groupId>io.nosqlbench</groupId>
     <version>3.12.49-SNAPSHOT</version>
         <relativePath>../mvn-defaults</relativePath>
     </parent>
->>>>>>> fe1e7217
 
     <artifactId>engine-docker</artifactId>
     <packaging>jar</packaging>
@@ -91,68 +82,6 @@
         </dependency>
     </dependencies>
 
-<<<<<<< HEAD
-    <dependency>
-      <groupId>com.github.docker-java</groupId>
-      <artifactId>docker-java</artifactId>
-      <exclusions>
-        <exclusion>
-          <artifactId>docker-java-transport-netty</artifactId>
-          <groupId>com.github.docker-java</groupId>
-        </exclusion>
-      </exclusions>
-      <!--      <exclusions>-->
-<!--        <exclusion>-->
-<!--          <artifactId>docker-java-transport-jersey</artifactId>-->
-<!--          <groupId>com.github.docker-java</groupId>-->
-<!--        </exclusion>-->
-<!--      </exclusions>-->
-    </dependency>
-    <dependency>
-      <groupId>io.nosqlbench</groupId>
-      <artifactId>engine-api</artifactId>
-      <version>3.12.49-SNAPSHOT</version>
-    </dependency>
-  </dependencies>
-
-  <profiles>
-    <profile>
-      <id>shade</id>
-      <activation>
-        <activeByDefault>true</activeByDefault>
-      </activation>
-      <build>
-        <plugins>
-          <plugin>
-            <executions>
-              <execution>
-                <goals><goal>shade</goal></goals>
-                <phase>package</phase>
-              </execution>
-            </executions>
-            <groupId>org.apache.maven.plugins</groupId>
-            <artifactId>maven-shade-plugin</artifactId>
-            <configuration>
-              <shadedArtifactAttached>true</shadedArtifactAttached>
-              <shadedClassifierName>shaded</shadedClassifierName>
-              <minimizeJar>true</minimizeJar>
-              <filters>
-                <filter>
-                  <artifact>*:*</artifact>
-                  <excludes>
-                    <exclude>META-INF/*.SF</exclude>
-                    <exclude>META-INF/*.DSA</exclude>
-                    <exclude>META-INF/*.RSA</exclude>
-                  </excludes>
-                </filter>
-              </filters>
-            </configuration>
-          </plugin>
-        </plugins>
-      </build>
-    </profile>
-  </profiles>
-=======
     <profiles>
         <profile>
             <id>shade</id>
@@ -192,7 +121,6 @@
             </build>
         </profile>
     </profiles>
->>>>>>> fe1e7217
 
 
 </project>