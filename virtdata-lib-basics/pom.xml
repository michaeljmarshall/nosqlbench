--- conflicted
+++ resolved
@@ -20,7 +20,7 @@
         <dependency>
             <groupId>io.nosqlbench</groupId>
             <artifactId>virtdata-api</artifactId>
-            <version>3.12.73-SNAPSHOT</version>
+            <version>3.12.75-SNAPSHOT</version>
         </dependency>
 
         <dependency>
@@ -35,26 +35,6 @@
             <groupId>org.mvel</groupId>
             <artifactId>mvel2</artifactId>
         </dependency>
-<<<<<<< HEAD
-        <dependency>
-            <groupId>io.nosqlbench</groupId>
-            <artifactId>virtdata-api</artifactId>
-            <version>3.12.75-SNAPSHOT</version>
-        </dependency>
-=======
-
-        <!--        <dependency>-->
-        <!--            <groupId>io.nosqlbench</groupId>-->
-        <!--            <artifactId>virtdata-api</artifactId>-->
-        <!--            <version>3.12.73-SNAPSHOT</version>-->
-        <!--        </dependency>-->
-
-                <dependency>
-                    <groupId>io.nosqlbench</groupId>
-                    <artifactId>virtdata-core</artifactId>
-                    <version>3.12.73-SNAPSHOT</version>
-                </dependency>
->>>>>>> 195169ae
 
         <dependency>
             <groupId>org.apache.commons</groupId>
