<project xmlns="http://maven.apache.org/POM/4.0.0" xmlns:xsi="http://www.w3.org/2001/XMLSchema-instance" xsi:schemaLocation="http://maven.apache.org/POM/4.0.0 http://maven.apache.org/xsd/maven-4.0.0.xsd">
    <modelVersion>4.0.0</modelVersion>

    <artifactId>virtdata-api</artifactId>
    <packaging>jar</packaging>

    <parent>
        <groupId>io.nosqlbench</groupId>
        <artifactId>mvn-defaults</artifactId>
        <version>3.12.76-SNAPSHOT</version>
        <relativePath>../mvn-defaults</relativePath>
    </parent>

    <name>virtdata-api</name>
    <url>http://nosqlbench.io/</url>
    <description>
        The internal API module for Virtual Data Set modules. Each module that provides
        mapping functions should only have to depend on this module to get all the dependencies
        it needs.
    </description>

    <dependencies>

        <dependency>
            <groupId>io.nosqlbench</groupId>
<<<<<<< HEAD
            <version>3.12.75-SNAPSHOT</version>
            <artifactId>nb-api</artifactId>
=======
            <artifactId>virtdata-processors</artifactId>
            <version>3.12.76-SNAPSHOT</version>
        </dependency>
        <dependency>
            <groupId>io.nosqlbench</groupId>
            <artifactId>virtdata-annotations</artifactId>
            <version>3.12.76-SNAPSHOT</version>
>>>>>>> b6532e8d
        </dependency>

        <dependency>
            <groupId>io.nosqlbench</groupId>
            <artifactId>virtdata-lang</artifactId>
            <version>3.12.76-SNAPSHOT</version>
        </dependency>


        <dependency>
            <groupId>org.apache.commons</groupId>
            <artifactId>commons-lang3</artifactId>
        </dependency>

        <dependency>
            <groupId>org.assertj</groupId>
            <artifactId>assertj-core</artifactId>
            <scope>test</scope>
        </dependency>

        <dependency>
            <groupId>junit</groupId>
            <artifactId>junit</artifactId>
            <scope>test</scope>
        </dependency>

        <dependency>
            <groupId>com.squareup</groupId>
            <artifactId>javapoet</artifactId>
        </dependency>

    </dependencies>

</project><|MERGE_RESOLUTION|>--- conflicted
+++ resolved
@@ -23,18 +23,8 @@
 
         <dependency>
             <groupId>io.nosqlbench</groupId>
-<<<<<<< HEAD
-            <version>3.12.75-SNAPSHOT</version>
+            <version>3.12.76-SNAPSHOT</version>
             <artifactId>nb-api</artifactId>
-=======
-            <artifactId>virtdata-processors</artifactId>
-            <version>3.12.76-SNAPSHOT</version>
-        </dependency>
-        <dependency>
-            <groupId>io.nosqlbench</groupId>
-            <artifactId>virtdata-annotations</artifactId>
-            <version>3.12.76-SNAPSHOT</version>
->>>>>>> b6532e8d
         </dependency>
 
         <dependency>
