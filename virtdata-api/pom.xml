<project xmlns="http://maven.apache.org/POM/4.0.0" xmlns:xsi="http://www.w3.org/2001/XMLSchema-instance" xsi:schemaLocation="http://maven.apache.org/POM/4.0.0 http://maven.apache.org/xsd/maven-4.0.0.xsd">
    <modelVersion>4.0.0</modelVersion>

    <artifactId>virtdata-api</artifactId>
    <packaging>jar</packaging>

    <parent>
        <groupId>io.nosqlbench</groupId>
        <artifactId>mvn-defaults</artifactId>
        <version>3.12.75-SNAPSHOT</version>
        <relativePath>../mvn-defaults</relativePath>
    </parent>

    <name>virtdata-api</name>
    <url>http://nosqlbench.io/</url>
    <description>
        The internal API module for Virtual Data Set modules. Each module that provides
        mapping functions should only have to depend on this module to get all the dependencies
        it needs.
    </description>

    <dependencies>

        <dependency>
            <groupId>io.nosqlbench</groupId>
<<<<<<< HEAD
            <artifactId>virtdata-processors</artifactId>
            <version>3.12.75-SNAPSHOT</version>
        </dependency>
        <dependency>
            <groupId>io.nosqlbench</groupId>
            <artifactId>virtdata-annotations</artifactId>
            <version>3.12.75-SNAPSHOT</version>
=======
            <artifactId>nb-api</artifactId>
            <version>3.12.73-SNAPSHOT</version>
>>>>>>> 195169ae
        </dependency>

        <dependency>
            <groupId>io.nosqlbench</groupId>
            <artifactId>virtdata-lang</artifactId>
            <version>3.12.75-SNAPSHOT</version>
        </dependency>


        <dependency>
            <groupId>org.apache.commons</groupId>
            <artifactId>commons-lang3</artifactId>
        </dependency>

        <dependency>
            <groupId>org.assertj</groupId>
            <artifactId>assertj-core</artifactId>
            <scope>test</scope>
        </dependency>

        <dependency>
            <groupId>junit</groupId>
            <artifactId>junit</artifactId>
            <scope>test</scope>
        </dependency>

        <dependency>
            <groupId>com.squareup</groupId>
            <artifactId>javapoet</artifactId>
        </dependency>

    </dependencies>

</project><|MERGE_RESOLUTION|>--- conflicted
+++ resolved
@@ -23,18 +23,8 @@
 
         <dependency>
             <groupId>io.nosqlbench</groupId>
-<<<<<<< HEAD
-            <artifactId>virtdata-processors</artifactId>
             <version>3.12.75-SNAPSHOT</version>
-        </dependency>
-        <dependency>
-            <groupId>io.nosqlbench</groupId>
-            <artifactId>virtdata-annotations</artifactId>
-            <version>3.12.75-SNAPSHOT</version>
-=======
             <artifactId>nb-api</artifactId>
-            <version>3.12.73-SNAPSHOT</version>
->>>>>>> 195169ae
         </dependency>
 
         <dependency>
