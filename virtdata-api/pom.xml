--- conflicted
+++ resolved
@@ -7,11 +7,7 @@
     <parent>
         <groupId>io.nosqlbench</groupId>
         <artifactId>mvn-defaults</artifactId>
-<<<<<<< HEAD
-        <version>3.12.119-SNAPSHOT</version>
-=======
         <version>3.12.120-SNAPSHOT</version>
->>>>>>> 2bf76b98
         <relativePath>../mvn-defaults</relativePath>
     </parent>
 
@@ -27,22 +23,14 @@
 
         <dependency>
             <groupId>io.nosqlbench</groupId>
-<<<<<<< HEAD
-            <version>3.12.119-SNAPSHOT</version>
-=======
             <version>3.12.120-SNAPSHOT</version>
->>>>>>> 2bf76b98
             <artifactId>nb-api</artifactId>
         </dependency>
 
         <dependency>
             <groupId>io.nosqlbench</groupId>
             <artifactId>virtdata-lang</artifactId>
-<<<<<<< HEAD
-            <version>3.12.119-SNAPSHOT</version>
-=======
             <version>3.12.120-SNAPSHOT</version>
->>>>>>> 2bf76b98
         </dependency>
 
 
