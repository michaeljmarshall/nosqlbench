<<<<<<< HEAD
- 663e3010 (HEAD -> main) correct test for current functional APIs
- e981f808 (origin/main) General improvements and bug-fixes. Thanks to @XN137
- 5b4a695f update ANTLR to 4.2.9 in all places
- 3b74ae20 General improvements and bug-fixes. Thanks to @XN137
- 7c7ea039 post-merge fixups
- 9403f51f improve ToDate semantics and docs
- 0edbfb1f fix test for TagFilter
- 365ad619 remove extraneous var in ActivityExecutor
- 34855a39 Merge pull request #336 from XN137/fix-errorprone-errors
- 60ff1d9c Merge pull request #335 from XN137/avoid-threadsafety-warnings
- c5caf51a Merge pull request #334 from XN137/remove-junit4-dependency
- a02df22d Merge pull request #333 from XN137/jdk-string-join
- 950b31fb fix errors found by errorprone
- b98451ab upgrade antlr4-maven-plugin to v4.9.2 avoid threadsafety warnings
- 5e8e6bf1 use assertj v3.19.0
- 8dcac028 use junit5 v5.7.2 with proper scoping
- 2cd393ae use junit5 apis to remove junit4 dependency
- 0e68abf1 prefer jdk over lib internals for String join
- dc1c6c5e Merge pull request #332 from XN137/fix-virtdata-api-test-folder
- 6232edff move virtdata-api tests to correct folder
- re-run of github actions due to storage error
=======
- 3b674983 (HEAD -> main, origin/main) Merge pull request #362 from yabinmeng/main
- bf98d644 Merge branch 'nosqlbench:main' into main
- 793af965 Ignore abnormal message processing error for Shared and Key_Shared subscription type.
- f32caf1e Merge pull request #361 from ivansenic/ise-mongo-update
- e8b32584 add writeConcern to the mongodb crud workflows
- retrigger release
>>>>>>> 5550c455
<|MERGE_RESOLUTION|>--- conflicted
+++ resolved
@@ -1,4 +1,9 @@
-<<<<<<< HEAD
+- 3b674983 (HEAD -> main, origin/main) Merge pull request #362 from yabinmeng/main
+- bf98d644 Merge branch 'nosqlbench:main' into main
+- 793af965 Ignore abnormal message processing error for Shared and Key_Shared subscription type.
+- f32caf1e Merge pull request #361 from ivansenic/ise-mongo-update
+- e8b32584 add writeConcern to the mongodb crud workflows
+- retrigger release
 - 663e3010 (HEAD -> main) correct test for current functional APIs
 - e981f808 (origin/main) General improvements and bug-fixes. Thanks to @XN137
 - 5b4a695f update ANTLR to 4.2.9 in all places
@@ -19,12 +24,4 @@
 - 0e68abf1 prefer jdk over lib internals for String join
 - dc1c6c5e Merge pull request #332 from XN137/fix-virtdata-api-test-folder
 - 6232edff move virtdata-api tests to correct folder
-- re-run of github actions due to storage error
-=======
-- 3b674983 (HEAD -> main, origin/main) Merge pull request #362 from yabinmeng/main
-- bf98d644 Merge branch 'nosqlbench:main' into main
-- 793af965 Ignore abnormal message processing error for Shared and Key_Shared subscription type.
-- f32caf1e Merge pull request #361 from ivansenic/ise-mongo-update
-- e8b32584 add writeConcern to the mongodb crud workflows
-- retrigger release
->>>>>>> 5550c455
+- re-run of github actions due to storage error