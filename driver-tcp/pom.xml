--- conflicted
+++ resolved
@@ -21,25 +21,6 @@
 
     <dependencies>
 
-<<<<<<< HEAD
-      <dependency>
-        <groupId>io.nosqlbench</groupId>
-        <artifactId>engine-api</artifactId>
-        <version>3.12.145-SNAPSHOT</version>
-      </dependency>
-
-      <dependency>
-        <groupId>io.nosqlbench</groupId>
-        <artifactId>drivers-api</artifactId>
-        <version>3.12.145-SNAPSHOT</version>
-      </dependency>
-
-      <dependency>
-        <groupId>io.nosqlbench</groupId>
-        <artifactId>driver-stdout</artifactId>
-        <version>3.12.145-SNAPSHOT</version>
-      </dependency>
-=======
         <dependency>
             <groupId>io.nosqlbench</groupId>
             <artifactId>engine-api</artifactId>
@@ -48,10 +29,15 @@
 
         <dependency>
             <groupId>io.nosqlbench</groupId>
+            <artifactId>drivers-api</artifactId>
+            <version>3.12.146-SNAPSHOT</version>
+        </dependency>
+
+        <dependency>
+            <groupId>io.nosqlbench</groupId>
             <artifactId>driver-stdout</artifactId>
             <version>3.12.146-SNAPSHOT</version>
         </dependency>
->>>>>>> 2899d628
 
     </dependencies>
 
