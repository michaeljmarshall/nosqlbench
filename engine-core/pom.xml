--- conflicted
+++ resolved
@@ -5,11 +5,7 @@
     <parent>
         <artifactId>mvn-defaults</artifactId>
         <groupId>io.nosqlbench</groupId>
-<<<<<<< HEAD
-        <version>4.15.89-SNAPSHOT</version>
-=======
         <version>4.17.10-SNAPSHOT</version>
->>>>>>> 366feda8
         <relativePath>../mvn-defaults</relativePath>
     </parent>
 
@@ -32,21 +28,13 @@
         <dependency>
             <groupId>io.nosqlbench</groupId>
             <artifactId>engine-api</artifactId>
-<<<<<<< HEAD
-            <version>4.15.89-SNAPSHOT</version>
-=======
             <version>4.17.10-SNAPSHOT</version>
->>>>>>> 366feda8
         </dependency>
 
         <dependency>
             <groupId>io.nosqlbench</groupId>
             <artifactId>drivers-api</artifactId>
-<<<<<<< HEAD
-            <version>4.15.89-SNAPSHOT</version>
-=======
             <version>4.17.10-SNAPSHOT</version>
->>>>>>> 366feda8
         </dependency>
 
         <dependency>
@@ -97,11 +85,7 @@
         <dependency>
             <groupId>io.nosqlbench</groupId>
             <artifactId>engine-clients</artifactId>
-<<<<<<< HEAD
-          <version>4.15.89-SNAPSHOT</version>
-=======
           <version>4.17.10-SNAPSHOT</version>
->>>>>>> 366feda8
             <scope>compile</scope>
         </dependency>
 
