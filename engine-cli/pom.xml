<project xmlns="http://maven.apache.org/POM/4.0.0" xmlns:xsi="http://www.w3.org/2001/XMLSchema-instance" xsi:schemaLocation="http://maven.apache.org/POM/4.0.0 http://maven.apache.org/xsd/maven-4.0.0.xsd">
    <modelVersion>4.0.0</modelVersion>

    <parent>
        <artifactId>mvn-defaults</artifactId>
        <groupId>io.nosqlbench</groupId>
        <version>3.12.49-SNAPSHOT</version>
        <relativePath>../mvn-defaults</relativePath>
    </parent>

  <artifactId>engine-cli</artifactId>
  <packaging>jar</packaging>
  <name>${project.artifactId}</name>
  <description>CLI for nosqlbench</description>

  <properties>
    <project.build.sourceEncoding>UTF-8</project.build.sourceEncoding>
    <javadoc.name>nosqlbench Command Line</javadoc.name>
  </properties>

  <dependencies>

    <dependency>
      <groupId>io.nosqlbench</groupId>
      <artifactId>engine-core</artifactId>
      <version>3.12.49-SNAPSHOT</version>
<<<<<<< HEAD
    </dependency>

    <dependency>
      <groupId>io.nosqlbench</groupId>
      <artifactId>engine-docker</artifactId>
      <version>3.12.49-SNAPSHOT</version>
      <classifier>shaded</classifier>
    </dependency>

    <!-- TODO: do we need this, if we're using shaded variant? -->
    <dependency>
      <groupId>io.nosqlbench</groupId>
      <artifactId>engine-docker</artifactId>
      <version>3.12.43-SNAPSHOT</version>
=======
>>>>>>> fe1e7217
    </dependency>

    <dependency>
      <groupId>org.testng</groupId>
      <artifactId>testng</artifactId>
      <scope>test</scope>
    </dependency>

    <dependency>
      <groupId>junit</groupId>
      <artifactId>junit</artifactId>
      <scope>test</scope>
    </dependency>

    <dependency>
      <groupId>org.assertj</groupId>
      <artifactId>assertj-core-java8</artifactId>
      <scope>test</scope>
    </dependency>

    <dependency>
      <groupId>ch.qos.logback</groupId>
      <artifactId>logback-classic</artifactId>
      <version>1.2.3</version>
    </dependency>

    <dependency>
      <groupId>io.nosqlbench</groupId>
      <artifactId>engine-docker</artifactId>
      <version>3.12.49-SNAPSHOT</version>
    </dependency>


    <!--        <dependency>-->
    <!--            <groupId>javax.activation</groupId>-->
    <!--            <artifactId>activation</artifactId>-->
    <!--            <version>1.1.1</version>-->
    <!--        </dependency>-->
    <!--        <dependency>-->
    <!--            <groupId>javax.xml.bind</groupId>-->
    <!--            <artifactId>jaxb-api</artifactId>-->
    <!--            <version>2.2.11</version>-->
    <!--        </dependency>-->
  </dependencies>

  <build>
    <resources>
      <resource>
        <directory>src/main/resources</directory>
        <filtering>true</filtering>
      </resource>
    </resources>
  </build>

  <profiles>
    <profile>
      <id>shade</id>
      <activation>
        <activeByDefault>false</activeByDefault>
      </activation>
      <build>
        <plugins>
          <plugin>
            <artifactId>maven-shade-plugin</artifactId>
            <configuration>
              <transformers combine.children="append">
                <transformer implementation="org.apache.maven.plugins.shade.resource.ManifestResourceTransformer">
                  <mainClass>io.nosqlbench.engine.cli.NBCLI</mainClass>
                </transformer>
              </transformers>
              <finalName>${project.artifactId}</finalName>


              <filters>
                <filter>
                  <artifact>*:*</artifact>
                  <excludes>
                    <exclude>META-INF/*.SF</exclude>
                    <exclude>META-INF/*.DSA</exclude>
                    <exclude>META-INF/*.RSA</exclude>
                  </excludes>
                </filter>
              </filters>


            </configuration>
          </plugin>
        </plugins>
      </build>
    </profile>
  </profiles>


</project><|MERGE_RESOLUTION|>--- conflicted
+++ resolved
@@ -24,23 +24,6 @@
       <groupId>io.nosqlbench</groupId>
       <artifactId>engine-core</artifactId>
       <version>3.12.49-SNAPSHOT</version>
-<<<<<<< HEAD
-    </dependency>
-
-    <dependency>
-      <groupId>io.nosqlbench</groupId>
-      <artifactId>engine-docker</artifactId>
-      <version>3.12.49-SNAPSHOT</version>
-      <classifier>shaded</classifier>
-    </dependency>
-
-    <!-- TODO: do we need this, if we're using shaded variant? -->
-    <dependency>
-      <groupId>io.nosqlbench</groupId>
-      <artifactId>engine-docker</artifactId>
-      <version>3.12.43-SNAPSHOT</version>
-=======
->>>>>>> fe1e7217
     </dependency>
 
     <dependency>
