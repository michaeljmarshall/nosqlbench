--- conflicted
+++ resolved
@@ -10,7 +10,6 @@
         <relativePath>../mvn-defaults</relativePath>
     </parent>
 
-<<<<<<< HEAD
     <artifactId>engine-cli</artifactId>
     <packaging>jar</packaging>
     <name>${project.artifactId}</name>
@@ -26,13 +25,13 @@
         <dependency>
             <groupId>io.nosqlbench</groupId>
             <artifactId>engine-core</artifactId>
-            <version>3.12.145-SNAPSHOT</version>
+            <version>3.12.146-SNAPSHOT</version>
         </dependency>
 
         <dependency>
             <groupId>io.nosqlbench</groupId>
             <artifactId>engine-docker</artifactId>
-            <version>3.12.145-SNAPSHOT</version>
+            <version>3.12.146-SNAPSHOT</version>
         </dependency>
 
         <dependency>
@@ -40,6 +39,7 @@
             <artifactId>logback-classic</artifactId>
             <version>1.2.3</version>
         </dependency>
+
 
     </dependencies>
 
@@ -51,47 +51,5 @@
             </resource>
         </resources>
     </build>
-=======
-  <artifactId>engine-cli</artifactId>
-  <packaging>jar</packaging>
-  <name>${project.artifactId}</name>
-  <description>CLI for nosqlbench</description>
-
-  <properties>
-    <project.build.sourceEncoding>UTF-8</project.build.sourceEncoding>
-    <javadoc.name>nosqlbench Command Line</javadoc.name>
-  </properties>
-
-  <dependencies>
-
-    <dependency>
-      <groupId>io.nosqlbench</groupId>
-      <artifactId>engine-core</artifactId>
-      <version>3.12.146-SNAPSHOT</version>
-    </dependency>
-
-    <dependency>
-      <groupId>ch.qos.logback</groupId>
-      <artifactId>logback-classic</artifactId>
-      <version>1.2.3</version>
-    </dependency>
-
-    <dependency>
-      <groupId>io.nosqlbench</groupId>
-      <artifactId>engine-docker</artifactId>
-      <version>3.12.146-SNAPSHOT</version>
-    </dependency>
-
-  </dependencies>
-
-  <build>
-    <resources>
-      <resource>
-        <directory>src/main/resources</directory>
-        <filtering>true</filtering>
-      </resource>
-    </resources>
-  </build>
->>>>>>> 2899d628
 
 </project>