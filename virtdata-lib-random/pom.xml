<project xmlns="http://maven.apache.org/POM/4.0.0" xmlns:xsi="http://www.w3.org/2001/XMLSchema-instance" xsi:schemaLocation="http://maven.apache.org/POM/4.0.0 http://maven.apache.org/xsd/maven-4.0.0.xsd">
    <modelVersion>4.0.0</modelVersion>

    <artifactId>virtdata-lib-random</artifactId>
    <packaging>jar</packaging>

    <parent>
        <artifactId>mvn-defaults</artifactId>
        <groupId>io.nosqlbench</groupId>
        <version>4.15.12-SNAPSHOT</version>
        <relativePath>../mvn-defaults</relativePath>
    </parent>


    <name>virtdata-lib-random</name>
    <url>http://nosqlbench.io/</url>

    <dependencies>

        <dependency>
            <groupId>io.nosqlbench</groupId>
            <artifactId>virtdata-api</artifactId>
<<<<<<< HEAD
            <version>4.15.11-SNAPSHOT</version>
=======
          <version>4.15.12-SNAPSHOT</version>
>>>>>>> 5ef498c1
        </dependency>

        <dependency>
            <groupId>io.nosqlbench</groupId>
            <artifactId>virtdata-lib-basics</artifactId>
<<<<<<< HEAD
            <version>4.15.11-SNAPSHOT</version>
=======
          <version>4.15.12-SNAPSHOT</version>
>>>>>>> 5ef498c1
        </dependency>

        <dependency>
            <groupId>org.apache.commons</groupId>
            <artifactId>commons-lang3</artifactId>
        </dependency>

        <dependency>
            <groupId>joda-time</groupId>
            <artifactId>joda-time</artifactId>
        </dependency>

        <dependency>
            <groupId>org.apache.commons</groupId>
            <artifactId>commons-math3</artifactId>
        </dependency>

        <dependency>
            <groupId>com.elega9t</groupId>
            <artifactId>number-to-words</artifactId>
        </dependency>

    </dependencies>


    <properties>
        <project.build.sourceEncoding>UTF-8</project.build.sourceEncoding>
    </properties>


    <build>

        <resources>
            <resource>
                <directory>src/main/java</directory>
                <includes>
                    <include>**/*.md</include>
                    <include>**/*.yaml</include>
                    <include>**/*.txt</include>
                </includes>
            </resource>
            <resource>
                <directory>src/main/resources</directory>
                <includes>
                    <include>**</include>
                </includes>
            </resource>

        </resources>
    </build>

</project><|MERGE_RESOLUTION|>--- conflicted
+++ resolved
@@ -20,21 +20,13 @@
         <dependency>
             <groupId>io.nosqlbench</groupId>
             <artifactId>virtdata-api</artifactId>
-<<<<<<< HEAD
-            <version>4.15.11-SNAPSHOT</version>
-=======
-          <version>4.15.12-SNAPSHOT</version>
->>>>>>> 5ef498c1
+            <version>4.15.12-SNAPSHOT</version>
         </dependency>
 
         <dependency>
             <groupId>io.nosqlbench</groupId>
             <artifactId>virtdata-lib-basics</artifactId>
-<<<<<<< HEAD
-            <version>4.15.11-SNAPSHOT</version>
-=======
-          <version>4.15.12-SNAPSHOT</version>
->>>>>>> 5ef498c1
+            <version>4.15.12-SNAPSHOT</version>
         </dependency>
 
         <dependency>
