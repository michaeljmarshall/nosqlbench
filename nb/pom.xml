--- conflicted
+++ resolved
@@ -1,4 +1,3 @@
-<<<<<<< HEAD
 <project xmlns="http://maven.apache.org/POM/4.0.0"
          xmlns:xsi="http://www.w3.org/2001/XMLSchema-instance"
          xsi:schemaLocation="http://maven.apache.org/POM/4.0.0 http://maven.apache.org/xsd/maven-4.0.0.xsd">
@@ -8,7 +7,7 @@
   <parent>
     <artifactId>mvn-defaults</artifactId>
     <groupId>io.nosqlbench</groupId>
-    <version>3.12.155-SNAPSHOT</version>
+        <version>3.12.156-SNAPSHOT</version>
     <relativePath>../mvn-defaults</relativePath>
   </parent>
 
@@ -27,31 +26,31 @@
     <dependency>
       <groupId>io.nosqlbench</groupId>
       <artifactId>engine-rest</artifactId>
-      <version>3.12.155-SNAPSHOT</version>
+        <version>3.12.156-SNAPSHOT</version>
     </dependency>
 
     <dependency>
       <groupId>io.nosqlbench</groupId>
       <artifactId>engine-cli</artifactId>
-      <version>3.12.155-SNAPSHOT</version>
+        <version>3.12.156-SNAPSHOT</version>
     </dependency>
 
     <dependency>
       <groupId>io.nosqlbench</groupId>
       <artifactId>engine-docs</artifactId>
-      <version>3.12.155-SNAPSHOT</version>
+        <version>3.12.156-SNAPSHOT</version>
     </dependency>
 
     <dependency>
       <groupId>io.nosqlbench</groupId>
       <artifactId>engine-core</artifactId>
-      <version>3.12.155-SNAPSHOT</version>
+        <version>3.12.156-SNAPSHOT</version>
     </dependency>
 
     <dependency>
       <groupId>io.nosqlbench</groupId>
       <artifactId>engine-extensions</artifactId>
-      <version>3.12.155-SNAPSHOT</version>
+        <version>3.12.156-SNAPSHOT</version>
     </dependency>
 
     <!--        <dependency>-->
@@ -63,61 +62,67 @@
     <dependency>
       <groupId>io.nosqlbench</groupId>
       <artifactId>driver-web</artifactId>
-      <version>3.12.155-SNAPSHOT</version>
+        <version>3.12.156-SNAPSHOT</version>
     </dependency>
 
     <dependency>
       <groupId>io.nosqlbench</groupId>
       <artifactId>driver-kafka</artifactId>
-      <version>3.12.155-SNAPSHOT</version>
+        <version>3.12.156-SNAPSHOT</version>
     </dependency>
 
     <dependency>
       <groupId>io.nosqlbench</groupId>
       <artifactId>driver-stdout</artifactId>
-      <version>3.12.155-SNAPSHOT</version>
+        <version>3.12.156-SNAPSHOT</version>
     </dependency>
 
     <dependency>
       <groupId>io.nosqlbench</groupId>
       <artifactId>driver-diag</artifactId>
-      <version>3.12.155-SNAPSHOT</version>
+        <version>3.12.156-SNAPSHOT</version>
     </dependency>
 
     <dependency>
       <groupId>io.nosqlbench</groupId>
       <artifactId>driver-tcp</artifactId>
-      <version>3.12.155-SNAPSHOT</version>
-    </dependency>
-
-    <dependency>
-      <groupId>io.nosqlbench</groupId>
-      <artifactId>driver-http</artifactId>
-      <version>3.12.155-SNAPSHOT</version>
-    </dependency>
-
-    <dependency>
-      <groupId>io.nosqlbench</groupId>
-      <artifactId>driver-jmx</artifactId>
-      <version>3.12.155-SNAPSHOT</version>
-    </dependency>
-
-    <dependency>
-      <groupId>io.nosqlbench</groupId>
-      <artifactId>driver-cql-shaded</artifactId>
-      <version>3.12.155-SNAPSHOT</version>
-    </dependency>
-
-    <dependency>
-      <groupId>io.nosqlbench</groupId>
+        <version>3.12.156-SNAPSHOT</version>
+    </dependency>
+
+      <dependency>
+          <groupId>io.nosqlbench</groupId>
+          <artifactId>driver-http</artifactId>
+          <version>3.12.156-SNAPSHOT</version>
+      </dependency>
+
+      <dependency>
+          <groupId>io.nosqlbench</groupId>
+          <artifactId>driver-jmx</artifactId>
+          <version>3.12.156-SNAPSHOT</version>
+      </dependency>
+
+      <dependency>
+          <groupId>io.nosqlbench</groupId>
+          <artifactId>driver-dsegraph-shaded</artifactId>
+          <version>3.12.156-SNAPSHOT</version>
+      </dependency>
+
+      <dependency>
+          <groupId>io.nosqlbench</groupId>
+          <artifactId>driver-cql-shaded</artifactId>
+          <version>3.12.156-SNAPSHOT</version>
+      </dependency>
+
+      <dependency>
+          <groupId>io.nosqlbench</groupId>
       <artifactId>driver-cqlverify</artifactId>
-      <version>3.12.155-SNAPSHOT</version>
+          <version>3.12.156-SNAPSHOT</version>
     </dependency>
 
     <dependency>
       <groupId>io.nosqlbench</groupId>
       <artifactId>driver-mongodb</artifactId>
-      <version>3.12.155-SNAPSHOT</version>
+        <version>3.12.156-SNAPSHOT</version>
     </dependency>
 
     <!--        <dependency>-->
@@ -254,7 +259,7 @@
         <dependency>
           <groupId>io.nosqlbench</groupId>
           <artifactId>driver-mongodb</artifactId>
-          <version>3.12.155-SNAPSHOT</version>
+            <version>3.12.156-SNAPSHOT</version>
         </dependency>
       </dependencies>
     </profile>
@@ -268,174 +273,6 @@
         </os>
       </activation>
       <build>
-=======
-<project xmlns="http://maven.apache.org/POM/4.0.0" xmlns:xsi="http://www.w3.org/2001/XMLSchema-instance" xsi:schemaLocation="http://maven.apache.org/POM/4.0.0 http://maven.apache.org/xsd/maven-4.0.0.xsd">
-    <modelVersion>4.0.0</modelVersion>
-
-
-    <parent>
-        <artifactId>mvn-defaults</artifactId>
-        <groupId>io.nosqlbench</groupId>
-        <version>3.12.156-SNAPSHOT</version>
-        <relativePath>../mvn-defaults</relativePath>
-    </parent>
-
-    <artifactId>nb</artifactId>
-    <packaging>jar</packaging>
-    <name>${project.artifactId}</name>
-    <description>CLI for nosqlbench.</description>
-
-    <properties>
-        <project.build.sourceEncoding>UTF-8</project.build.sourceEncoding>
-        <javadoc.name>nosqlbench Command Line</javadoc.name>
-    </properties>
-
-    <dependencies>
-
-        <dependency>
-            <groupId>io.nosqlbench</groupId>
-            <artifactId>engine-rest</artifactId>
-            <version>3.12.156-SNAPSHOT</version>
-        </dependency>
-
-        <dependency>
-            <groupId>io.nosqlbench</groupId>
-            <artifactId>engine-cli</artifactId>
-            <version>3.12.156-SNAPSHOT</version>
-        </dependency>
-
-        <dependency>
-            <groupId>io.nosqlbench</groupId>
-            <artifactId>engine-docs</artifactId>
-            <version>3.12.156-SNAPSHOT</version>
-        </dependency>
-
-        <dependency>
-            <groupId>io.nosqlbench</groupId>
-            <artifactId>engine-core</artifactId>
-            <version>3.12.156-SNAPSHOT</version>
-        </dependency>
-
-        <dependency>
-            <groupId>io.nosqlbench</groupId>
-            <artifactId>engine-extensions</artifactId>
-            <version>3.12.156-SNAPSHOT</version>
-        </dependency>
-
-        <!--        <dependency>-->
-        <!--            <groupId>io.nosqlbench</groupId>-->
-        <!--            <artifactId>driver-web</artifactId>-->
-        <!--            <version>3.12.83-SNAPSHOT</version>-->
-        <!--        </dependency>-->
-
-        <dependency>
-            <groupId>io.nosqlbench</groupId>
-            <artifactId>driver-web</artifactId>
-            <version>3.12.156-SNAPSHOT</version>
-        </dependency>
-
-        <dependency>
-            <groupId>io.nosqlbench</groupId>
-            <artifactId>driver-kafka</artifactId>
-            <version>3.12.156-SNAPSHOT</version>
-        </dependency>
-
-        <dependency>
-            <groupId>io.nosqlbench</groupId>
-            <artifactId>driver-stdout</artifactId>
-            <version>3.12.156-SNAPSHOT</version>
-        </dependency>
-
-        <dependency>
-            <groupId>io.nosqlbench</groupId>
-            <artifactId>driver-diag</artifactId>
-            <version>3.12.156-SNAPSHOT</version>
-        </dependency>
-
-        <dependency>
-            <groupId>io.nosqlbench</groupId>
-            <artifactId>driver-tcp</artifactId>
-            <version>3.12.156-SNAPSHOT</version>
-        </dependency>
-
-        <dependency>
-            <groupId>io.nosqlbench</groupId>
-            <artifactId>driver-http</artifactId>
-            <version>3.12.156-SNAPSHOT</version>
-        </dependency>
-
-        <dependency>
-            <groupId>io.nosqlbench</groupId>
-            <artifactId>driver-jmx</artifactId>
-            <version>3.12.156-SNAPSHOT</version>
-        </dependency>
-
-        <dependency>
-            <groupId>io.nosqlbench</groupId>
-            <artifactId>driver-dsegraph-shaded</artifactId>
-            <version>3.12.156-SNAPSHOT</version>
-        </dependency>
-
-        <dependency>
-            <groupId>io.nosqlbench</groupId>
-            <artifactId>driver-cql-shaded</artifactId>
-            <version>3.12.156-SNAPSHOT</version>
-        </dependency>
-
-        <dependency>
-            <groupId>io.nosqlbench</groupId>
-            <artifactId>driver-cqlverify</artifactId>
-            <version>3.12.156-SNAPSHOT</version>
-        </dependency>
-
-        <dependency>
-            <groupId>io.nosqlbench</groupId>
-            <artifactId>driver-mongodb</artifactId>
-            <version>3.12.156-SNAPSHOT</version>
-        </dependency>
-
-        <!--        <dependency>-->
-        <!--            <groupId>io.nosqlbench</groupId>-->
-        <!--            <artifactId>nb-runtime</artifactId>-->
-        <!--            <version>2.12.51-SNAPSHOT</version>-->
-        <!--        </dependency>-->
-
-        <dependency>
-            <groupId>ch.qos.logback</groupId>
-            <artifactId>logback-classic</artifactId>
-        </dependency>
-
-        <dependency>
-            <groupId>javax.activation</groupId>
-            <artifactId>activation</artifactId>
-        </dependency>
-
-        <dependency>
-            <groupId>javax.xml.bind</groupId>
-            <artifactId>jaxb-api</artifactId>
-        </dependency>
-
-<!--        <dependency>-->
-<!--            <groupId>com.github.docker-java</groupId>-->
-<!--            <artifactId>docker-java-api</artifactId>-->
-<!--        </dependency>-->
-
-<!--        <dependency>-->
-<!--            <groupId>com.github.docker-java</groupId>-->
-<!--            <artifactId>docker-java-core</artifactId>-->
-<!--        </dependency>-->
-
-    </dependencies>
-
-    <build>
-        <resources>
-            <resource>
-                <directory>src/main/resources</directory>
-                <filtering>true</filtering>
-            </resource>
-        </resources>
-
->>>>>>> ad5bc4e4
         <plugins>
           <plugin>
             <groupId>org.codehaus.mojo</groupId>
@@ -455,7 +292,6 @@
             </executions>
           </plugin>
         </plugins>
-<<<<<<< HEAD
       </build>
     </profile>
     <profile>
@@ -487,97 +323,6 @@
 
 
   </profiles>
-=======
-    </build>
-
-    <profiles>
-        <profile>
-            <id>with-cql-d4</id>
-            <activation>
-                <activeByDefault>false</activeByDefault>
-            </activation>
-            <dependencies>
-                <dependency>
-                    <groupId>io.nosqlbench</groupId>
-                    <artifactId>driver-cqld4</artifactId>
-                    <version>3.12.141-SNAPSHOT</version>
-                </dependency>
-            </dependencies>
-        </profile>
-        <profile>
-            <id>with-mongodb</id>
-            <activation>
-                <activeByDefault>true</activeByDefault>
-            </activation>
-            <dependencies>
-                <dependency>
-                    <groupId>io.nosqlbench</groupId>
-                    <artifactId>driver-mongodb</artifactId>
-                    <version>3.12.156-SNAPSHOT</version>
-                </dependency>
-            </dependencies>
-        </profile>
-        <profile>
-            <id>build-nb-appimage</id>
-            <activation>
-                <os>
-                    <family>unix</family>
-                    <name>linux</name>
-                    <arch>amd64</arch>
-                </os>
-            </activation>
-            <build>
-                <plugins>
-                    <plugin>
-                        <groupId>org.codehaus.mojo</groupId>
-                        <artifactId>exec-maven-plugin</artifactId>
-                        <executions>
-                            <execution>
-                                <id>build-nb-appimage</id>
-                                <phase>package</phase>
-                                <goals>
-                                    <goal>exec</goal>
-                                </goals>
-                                <configuration>
-                                    <basedir>${project.basedir}</basedir>
-                                    <executable>${project.basedir}/build-bin.sh</executable>
-                                </configuration>
-                            </execution>
-                        </executions>
-                    </plugin>
-                </plugins>
-            </build>
-        </profile>
-        <profile>
-            <id>enforce</id>
-            <activation>
-                <activeByDefault>false</activeByDefault>
-            </activation>
-            <build>
-                <plugins>
-                    <plugin>
-                        <executions>
-                            <execution>
-                                <goals>
-                                    <goal>enforce</goal>
-                                </goals>
-                            </execution>
-                        </executions>
-                        <groupId>org.apache.maven.plugins</groupId>
-                        <artifactId>maven-enforcer-plugin</artifactId>
-                        <configuration>
-                            <rules>
-                                <dependencyConvergence />
-                            </rules>
-                        </configuration>
-                    </plugin>
-                </plugins>
-            </build>
-        </profile>
-
-
-    </profiles>
->>>>>>> ad5bc4e4
 
 
 </project>