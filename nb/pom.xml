--- conflicted
+++ resolved
@@ -1,6 +1,4 @@
-<project xmlns="http://maven.apache.org/POM/4.0.0"
-         xmlns:xsi="http://www.w3.org/2001/XMLSchema-instance"
-         xsi:schemaLocation="http://maven.apache.org/POM/4.0.0 http://maven.apache.org/xsd/maven-4.0.0.xsd">
+<project xmlns="http://maven.apache.org/POM/4.0.0" xmlns:xsi="http://www.w3.org/2001/XMLSchema-instance" xsi:schemaLocation="http://maven.apache.org/POM/4.0.0 http://maven.apache.org/xsd/maven-4.0.0.xsd">
     <modelVersion>4.0.0</modelVersion>
 
 
@@ -37,15 +35,12 @@
 
         <dependency>
             <groupId>io.nosqlbench</groupId>
-<<<<<<< HEAD
-=======
             <artifactId>engine-docs</artifactId>
             <version>4.15.73-SNAPSHOT</version>
         </dependency>
 
         <dependency>
             <groupId>io.nosqlbench</groupId>
->>>>>>> 4b03bd7b
             <artifactId>engine-core</artifactId>
             <version>4.15.73-SNAPSHOT</version>
         </dependency>
@@ -104,108 +99,64 @@
             <version>4.15.73-SNAPSHOT</version>
         </dependency>
 
-<<<<<<< HEAD
 <!--        <dependency>-->
 <!--            <groupId>io.nosqlbench</groupId>-->
 <!--            <artifactId>driver-dsegraph-shaded</artifactId>-->
-<!--            <version>4.15.71-SNAPSHOT</version>-->
+<!--            <version>4.15.73-SNAPSHOT</version>-->
 <!--        </dependency>-->
 
 <!--        <dependency>-->
 <!--            <groupId>io.nosqlbench</groupId>-->
 <!--            <artifactId>driver-cql-shaded</artifactId>-->
-<!--            <version>4.15.71-SNAPSHOT</version>-->
+<!--            <version>4.15.73-SNAPSHOT</version>-->
 <!--        </dependency>-->
 
 <!--        <dependency>-->
 <!--            <groupId>io.nosqlbench</groupId>-->
 <!--            <artifactId>driver-cqld3-shaded</artifactId>-->
-<!--            <version>4.15.71-SNAPSHOT</version>-->
+<!--            <version>4.15.73-SNAPSHOT</version>-->
 <!--        </dependency>-->
 
 <!--        <dependency>-->
 <!--            <groupId>io.nosqlbench</groupId>-->
 <!--            <artifactId>driver-cqlverify</artifactId>-->
-<!--            <version>4.15.71-SNAPSHOT</version>-->
+<!--            <version>4.15.73-SNAPSHOT</version>-->
 <!--        </dependency>-->
 
         <dependency>
             <groupId>io.nosqlbench</groupId>
             <artifactId>driver-mongodb</artifactId>
-            <version>4.15.71-SNAPSHOT</version>
-=======
-        <dependency>
-            <groupId>io.nosqlbench</groupId>
-            <artifactId>driver-dsegraph-shaded</artifactId>
-            <version>4.15.73-SNAPSHOT</version>
-        </dependency>
-
-        <dependency>
-            <groupId>io.nosqlbench</groupId>
-            <artifactId>driver-cql-shaded</artifactId>
-            <version>4.15.73-SNAPSHOT</version>
-        </dependency>
-
-        <dependency>
-            <groupId>io.nosqlbench</groupId>
-            <artifactId>driver-cqld3-shaded</artifactId>
-            <version>4.15.73-SNAPSHOT</version>
->>>>>>> 4b03bd7b
-        </dependency>
-
-        <dependency>
-            <groupId>io.nosqlbench</groupId>
-<<<<<<< HEAD
+            <version>4.15.73-SNAPSHOT</version>
+        </dependency>
+
+        <dependency>
+            <groupId>io.nosqlbench</groupId>
             <artifactId>driver-pulsar</artifactId>
-            <version>4.15.71-SNAPSHOT</version>
-=======
-            <artifactId>driver-cqlverify</artifactId>
-            <version>4.15.73-SNAPSHOT</version>
->>>>>>> 4b03bd7b
-        </dependency>
-
-        <dependency>
-            <groupId>io.nosqlbench</groupId>
-<<<<<<< HEAD
+            <version>4.15.73-SNAPSHOT</version>
+        </dependency>
+
+        <dependency>
+            <groupId>io.nosqlbench</groupId>
             <artifactId>driver-cockroachdb</artifactId>
-            <version>4.15.71-SNAPSHOT</version>
-=======
-            <artifactId>driver-mongodb</artifactId>
-            <version>4.15.73-SNAPSHOT</version>
->>>>>>> 4b03bd7b
-        </dependency>
-
-        <dependency>
-            <groupId>io.nosqlbench</groupId>
-<<<<<<< HEAD
+            <version>4.15.73-SNAPSHOT</version>
+        </dependency>
+
+        <dependency>
+            <groupId>io.nosqlbench</groupId>
             <artifactId>driver-jms</artifactId>
-            <version>4.15.71-SNAPSHOT</version>
-=======
-            <artifactId>driver-pulsar</artifactId>
-            <version>4.15.73-SNAPSHOT</version>
->>>>>>> 4b03bd7b
-        </dependency>
-
-        <dependency>
-            <groupId>io.nosqlbench</groupId>
-<<<<<<< HEAD
+            <version>4.15.73-SNAPSHOT</version>
+        </dependency>
+
+        <dependency>
+            <groupId>io.nosqlbench</groupId>
             <artifactId>adapter-dynamodb</artifactId>
-            <version>4.15.71-SNAPSHOT</version>
-=======
-            <artifactId>driver-cockroachdb</artifactId>
-            <version>4.15.73-SNAPSHOT</version>
->>>>>>> 4b03bd7b
-        </dependency>
-
-        <dependency>
-            <groupId>io.nosqlbench</groupId>
-<<<<<<< HEAD
+            <version>4.15.73-SNAPSHOT</version>
+        </dependency>
+
+        <dependency>
+            <groupId>io.nosqlbench</groupId>
             <artifactId>adapter-cqld4</artifactId>
-            <version>4.15.71-SNAPSHOT</version>
-=======
-            <artifactId>driver-jms</artifactId>
-            <version>4.15.73-SNAPSHOT</version>
->>>>>>> 4b03bd7b
+            <version>4.15.73-SNAPSHOT</version>
         </dependency>
 
     </dependencies>
@@ -283,7 +234,6 @@
     </build>
 
     <profiles>
-<<<<<<< HEAD
 <!--        <profile>-->
 <!--            <id>with-dsegraph-d1</id>-->
 <!--            <activation>-->
@@ -293,7 +243,7 @@
 <!--                <dependency>-->
 <!--                    <groupId>io.nosqlbench</groupId>-->
 <!--                    <artifactId>driver-dsegraph-shaded</artifactId>-->
-<!--                    <version>4.15.71-SNAPSHOT</version>-->
+<!--                    <version>4.15.73-SNAPSHOT</version>-->
 <!--                </dependency>-->
 <!--            </dependencies>-->
 <!--        </profile>-->
@@ -306,63 +256,15 @@
 <!--                <dependency>-->
 <!--                    <groupId>io.nosqlbench</groupId>-->
 <!--                    <artifactId>driver-cql-shaded</artifactId>-->
-<!--                    <version>4.15.71-SNAPSHOT</version>-->
+<!--                    <version>4.15.73-SNAPSHOT</version>-->
 <!--                </dependency>-->
 <!--                <dependency>-->
 <!--                    <groupId>io.nosqlbench</groupId>-->
 <!--                    <artifactId>driver-cqlverify</artifactId>-->
-<!--                    <version>4.15.71-SNAPSHOT</version>-->
+<!--                    <version>4.15.73-SNAPSHOT</version>-->
 <!--                </dependency>-->
 <!--            </dependencies>-->
 <!--        </profile>-->
-=======
-        <profile>
-            <id>with-dsegraph-d1</id>
-            <activation>
-                <activeByDefault>true</activeByDefault>
-            </activation>
-            <dependencies>
-                <dependency>
-                    <groupId>io.nosqlbench</groupId>
-                    <artifactId>driver-dsegraph-shaded</artifactId>
-                    <version>4.15.73-SNAPSHOT</version>
-                </dependency>
-            </dependencies>
-        </profile>
-        <profile>
-            <id>with-cql-d1</id>
-            <activation>
-                <activeByDefault>true</activeByDefault>
-            </activation>
-            <dependencies>
-                <dependency>
-                    <groupId>io.nosqlbench</groupId>
-                    <artifactId>driver-cql-shaded</artifactId>
-                    <version>4.15.73-SNAPSHOT</version>
-                </dependency>
-                <dependency>
-                    <groupId>io.nosqlbench</groupId>
-                    <artifactId>driver-cqlverify</artifactId>
-                    <version>4.15.73-SNAPSHOT</version>
-                </dependency>
-            </dependencies>
-
-
-        </profile>
-        <profile>
-            <id>with-cql-d4</id>
-            <activation>
-                <activeByDefault>false</activeByDefault>
-            </activation>
-            <dependencies>
-                <dependency>
-                    <groupId>io.nosqlbench</groupId>
-                    <artifactId>driver-cqld4</artifactId>
-                    <version>4.15.65-SNAPSHOT</version>
-                </dependency>
-            </dependencies>
-        </profile>
->>>>>>> 4b03bd7b
         <profile>
             <id>with-mongodb</id>
             <activation>
