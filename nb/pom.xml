--- conflicted
+++ resolved
@@ -5,11 +5,7 @@
   <parent>
     <artifactId>mvn-defaults</artifactId>
     <groupId>io.nosqlbench</groupId>
-<<<<<<< HEAD
-        <version>3.12.160-SNAPSHOT</version>
-=======
-        <version>4.15.5-SNAPSHOT</version>
->>>>>>> d27da81f
+        <version>4.15.5-SNAPSHOT</version>
     <relativePath>../mvn-defaults</relativePath>
   </parent>
 
@@ -28,51 +24,31 @@
     <dependency>
       <groupId>io.nosqlbench</groupId>
       <artifactId>engine-rest</artifactId>
-<<<<<<< HEAD
-      <version>3.12.160-SNAPSHOT</version>
-=======
-      <version>4.15.5-SNAPSHOT</version>
->>>>>>> d27da81f
+      <version>4.15.5-SNAPSHOT</version>
     </dependency>
 
     <dependency>
       <groupId>io.nosqlbench</groupId>
       <artifactId>engine-cli</artifactId>
-<<<<<<< HEAD
-      <version>3.12.160-SNAPSHOT</version>
-=======
-      <version>4.15.5-SNAPSHOT</version>
->>>>>>> d27da81f
+      <version>4.15.5-SNAPSHOT</version>
     </dependency>
 
     <dependency>
       <groupId>io.nosqlbench</groupId>
       <artifactId>engine-docs</artifactId>
-<<<<<<< HEAD
-      <version>3.12.160-SNAPSHOT</version>
-=======
-      <version>4.15.5-SNAPSHOT</version>
->>>>>>> d27da81f
+      <version>4.15.5-SNAPSHOT</version>
     </dependency>
 
     <dependency>
       <groupId>io.nosqlbench</groupId>
       <artifactId>engine-core</artifactId>
-<<<<<<< HEAD
-      <version>3.12.160-SNAPSHOT</version>
-=======
-      <version>4.15.5-SNAPSHOT</version>
->>>>>>> d27da81f
+      <version>4.15.5-SNAPSHOT</version>
     </dependency>
 
     <dependency>
       <groupId>io.nosqlbench</groupId>
       <artifactId>engine-extensions</artifactId>
-<<<<<<< HEAD
-      <version>3.12.160-SNAPSHOT</version>
-=======
-      <version>4.15.5-SNAPSHOT</version>
->>>>>>> d27da81f
+      <version>4.15.5-SNAPSHOT</version>
     </dependency>
 
     <!--        <dependency>-->
@@ -84,111 +60,67 @@
     <dependency>
       <groupId>io.nosqlbench</groupId>
       <artifactId>driver-web</artifactId>
-<<<<<<< HEAD
-      <version>3.12.160-SNAPSHOT</version>
-=======
-      <version>4.15.5-SNAPSHOT</version>
->>>>>>> d27da81f
+      <version>4.15.5-SNAPSHOT</version>
     </dependency>
 
     <dependency>
       <groupId>io.nosqlbench</groupId>
       <artifactId>driver-kafka</artifactId>
-<<<<<<< HEAD
-      <version>3.12.160-SNAPSHOT</version>
-=======
-      <version>4.15.5-SNAPSHOT</version>
->>>>>>> d27da81f
+      <version>4.15.5-SNAPSHOT</version>
     </dependency>
 
     <dependency>
       <groupId>io.nosqlbench</groupId>
       <artifactId>driver-stdout</artifactId>
-<<<<<<< HEAD
-      <version>3.12.160-SNAPSHOT</version>
-=======
-      <version>4.15.5-SNAPSHOT</version>
->>>>>>> d27da81f
+      <version>4.15.5-SNAPSHOT</version>
     </dependency>
 
     <dependency>
       <groupId>io.nosqlbench</groupId>
       <artifactId>driver-diag</artifactId>
-<<<<<<< HEAD
-      <version>3.12.160-SNAPSHOT</version>
-=======
-      <version>4.15.5-SNAPSHOT</version>
->>>>>>> d27da81f
+      <version>4.15.5-SNAPSHOT</version>
     </dependency>
 
     <dependency>
       <groupId>io.nosqlbench</groupId>
       <artifactId>driver-tcp</artifactId>
-<<<<<<< HEAD
-      <version>3.12.160-SNAPSHOT</version>
-=======
-      <version>4.15.5-SNAPSHOT</version>
->>>>>>> d27da81f
+      <version>4.15.5-SNAPSHOT</version>
     </dependency>
 
       <dependency>
           <groupId>io.nosqlbench</groupId>
           <artifactId>driver-http</artifactId>
-<<<<<<< HEAD
-        <version>3.12.160-SNAPSHOT</version>
-=======
-        <version>4.15.5-SNAPSHOT</version>
->>>>>>> d27da81f
+        <version>4.15.5-SNAPSHOT</version>
       </dependency>
 
       <dependency>
           <groupId>io.nosqlbench</groupId>
           <artifactId>driver-jmx</artifactId>
-<<<<<<< HEAD
-        <version>3.12.160-SNAPSHOT</version>
-=======
-        <version>4.15.5-SNAPSHOT</version>
->>>>>>> d27da81f
+        <version>4.15.5-SNAPSHOT</version>
       </dependency>
 
       <dependency>
           <groupId>io.nosqlbench</groupId>
           <artifactId>driver-dsegraph-shaded</artifactId>
-<<<<<<< HEAD
-        <version>3.12.160-SNAPSHOT</version>
-=======
-        <version>4.15.5-SNAPSHOT</version>
->>>>>>> d27da81f
+        <version>4.15.5-SNAPSHOT</version>
       </dependency>
 
       <dependency>
           <groupId>io.nosqlbench</groupId>
           <artifactId>driver-cql-shaded</artifactId>
-<<<<<<< HEAD
-        <version>3.12.160-SNAPSHOT</version>
-=======
-        <version>4.15.5-SNAPSHOT</version>
->>>>>>> d27da81f
+        <version>4.15.5-SNAPSHOT</version>
       </dependency>
 
       <dependency>
           <groupId>io.nosqlbench</groupId>
       <artifactId>driver-cqlverify</artifactId>
-<<<<<<< HEAD
-        <version>3.12.160-SNAPSHOT</version>
-=======
-        <version>4.15.5-SNAPSHOT</version>
->>>>>>> d27da81f
+        <version>4.15.5-SNAPSHOT</version>
     </dependency>
 
     <dependency>
       <groupId>io.nosqlbench</groupId>
       <artifactId>driver-mongodb</artifactId>
-<<<<<<< HEAD
-      <version>3.12.160-SNAPSHOT</version>
-=======
-      <version>4.15.5-SNAPSHOT</version>
->>>>>>> d27da81f
+      <version>4.15.5-SNAPSHOT</version>
     </dependency>
 
     <!--        <dependency>-->
@@ -312,7 +244,7 @@
         <dependency>
           <groupId>io.nosqlbench</groupId>
           <artifactId>driver-cqld4</artifactId>
-          <version>3.12.157-SNAPSHOT</version>
+          <version>4.0.0-SNAPSHOT</version>
         </dependency>
       </dependencies>
     </profile>
@@ -325,11 +257,7 @@
         <dependency>
           <groupId>io.nosqlbench</groupId>
           <artifactId>driver-mongodb</artifactId>
-<<<<<<< HEAD
-          <version>3.12.160-SNAPSHOT</version>
-=======
           <version>4.15.5-SNAPSHOT</version>
->>>>>>> d27da81f
         </dependency>
       </dependencies>
     </profile>
