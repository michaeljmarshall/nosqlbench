--- conflicted
+++ resolved
@@ -4,11 +4,10 @@
     <modelVersion>4.0.0</modelVersion>
 
 
-<<<<<<< HEAD
     <parent>
         <artifactId>mvn-defaults</artifactId>
         <groupId>io.nosqlbench</groupId>
-        <version>4.15.10-SNAPSHOT</version>
+        <version>4.15.11-SNAPSHOT</version>
         <relativePath>../mvn-defaults</relativePath>
     </parent>
 
@@ -27,278 +26,31 @@
         <dependency>
             <groupId>io.nosqlbench</groupId>
             <artifactId>engine-rest</artifactId>
-            <version>4.15.10-SNAPSHOT</version>
+            <version>4.15.11-SNAPSHOT</version>
         </dependency>
 
         <dependency>
             <groupId>io.nosqlbench</groupId>
             <artifactId>engine-cli</artifactId>
-            <version>4.15.10-SNAPSHOT</version>
+            <version>4.15.11-SNAPSHOT</version>
         </dependency>
 
         <dependency>
             <groupId>io.nosqlbench</groupId>
             <artifactId>engine-docs</artifactId>
-            <version>4.15.10-SNAPSHOT</version>
+            <version>4.15.11-SNAPSHOT</version>
         </dependency>
 
         <dependency>
             <groupId>io.nosqlbench</groupId>
             <artifactId>engine-core</artifactId>
-            <version>4.15.10-SNAPSHOT</version>
-        </dependency>
-
-=======
-  <parent>
-    <artifactId>mvn-defaults</artifactId>
-    <groupId>io.nosqlbench</groupId>
-        <version>4.15.11-SNAPSHOT</version>
-    <relativePath>../mvn-defaults</relativePath>
-  </parent>
-
-  <artifactId>nb</artifactId>
-  <packaging>jar</packaging>
-  <name>${project.artifactId}</name>
-  <description>CLI for nosqlbench.</description>
-
-  <properties>
-    <project.build.sourceEncoding>UTF-8</project.build.sourceEncoding>
-    <javadoc.name>nosqlbench Command Line</javadoc.name>
-  </properties>
-
-  <dependencies>
-
-    <dependency>
-      <groupId>io.nosqlbench</groupId>
-      <artifactId>engine-rest</artifactId>
-      <version>4.15.11-SNAPSHOT</version>
-    </dependency>
-
-    <dependency>
-      <groupId>io.nosqlbench</groupId>
-      <artifactId>engine-cli</artifactId>
-      <version>4.15.11-SNAPSHOT</version>
-    </dependency>
-
-    <dependency>
-      <groupId>io.nosqlbench</groupId>
-      <artifactId>engine-docs</artifactId>
-      <version>4.15.11-SNAPSHOT</version>
-    </dependency>
-
-    <dependency>
-      <groupId>io.nosqlbench</groupId>
-      <artifactId>engine-core</artifactId>
-      <version>4.15.11-SNAPSHOT</version>
-    </dependency>
-
-    <dependency>
-      <groupId>io.nosqlbench</groupId>
-      <artifactId>engine-extensions</artifactId>
-      <version>4.15.11-SNAPSHOT</version>
-    </dependency>
-
-    <!--        <dependency>-->
-    <!--            <groupId>io.nosqlbench</groupId>-->
-    <!--            <artifactId>driver-web</artifactId>-->
-    <!--            <version>3.12.83-SNAPSHOT</version>-->
-    <!--        </dependency>-->
-
-    <dependency>
-      <groupId>io.nosqlbench</groupId>
-      <artifactId>driver-web</artifactId>
-      <version>4.15.11-SNAPSHOT</version>
-    </dependency>
-
-    <dependency>
-      <groupId>io.nosqlbench</groupId>
-      <artifactId>driver-kafka</artifactId>
-      <version>4.15.11-SNAPSHOT</version>
-    </dependency>
-
-    <dependency>
-      <groupId>io.nosqlbench</groupId>
-      <artifactId>driver-stdout</artifactId>
-      <version>4.15.11-SNAPSHOT</version>
-    </dependency>
-
-    <dependency>
-      <groupId>io.nosqlbench</groupId>
-      <artifactId>driver-diag</artifactId>
-      <version>4.15.11-SNAPSHOT</version>
-    </dependency>
-
-    <dependency>
-      <groupId>io.nosqlbench</groupId>
-      <artifactId>driver-tcp</artifactId>
-      <version>4.15.11-SNAPSHOT</version>
-    </dependency>
-
-      <dependency>
-          <groupId>io.nosqlbench</groupId>
-          <artifactId>driver-http</artifactId>
-        <version>4.15.11-SNAPSHOT</version>
-      </dependency>
-
-      <dependency>
-          <groupId>io.nosqlbench</groupId>
-          <artifactId>driver-jmx</artifactId>
-        <version>4.15.11-SNAPSHOT</version>
-      </dependency>
-
-      <dependency>
-          <groupId>io.nosqlbench</groupId>
-          <artifactId>driver-dsegraph-shaded</artifactId>
-        <version>4.15.11-SNAPSHOT</version>
-      </dependency>
-
-      <dependency>
-          <groupId>io.nosqlbench</groupId>
-          <artifactId>driver-cql-shaded</artifactId>
-        <version>4.15.11-SNAPSHOT</version>
-      </dependency>
-
-      <dependency>
-          <groupId>io.nosqlbench</groupId>
-      <artifactId>driver-cqlverify</artifactId>
-        <version>4.15.11-SNAPSHOT</version>
-    </dependency>
-
-    <dependency>
-      <groupId>io.nosqlbench</groupId>
-      <artifactId>driver-mongodb</artifactId>
-      <version>4.15.11-SNAPSHOT</version>
-    </dependency>
-
-    <!--        <dependency>-->
-    <!--            <groupId>io.nosqlbench</groupId>-->
-    <!--            <artifactId>nb-runtime</artifactId>-->
-    <!--            <version>2.12.51-SNAPSHOT</version>-->
-    <!--        </dependency>-->
-
-      <dependency>
-          <groupId>io.nosqlbench</groupId>
-          <artifactId>driver-cockroachdb</artifactId>
-          <version>4.15.11-SNAPSHOT</version>
-      </dependency>
-
-    <dependency>
-      <groupId>javax.activation</groupId>
-      <artifactId>activation</artifactId>
-    </dependency>
-
-    <dependency>
-      <groupId>javax.xml.bind</groupId>
-      <artifactId>jaxb-api</artifactId>
-    </dependency>
-
-    <!--        <dependency>-->
-    <!--            <groupId>com.github.docker-java</groupId>-->
-    <!--            <artifactId>docker-java-api</artifactId>-->
-    <!--        </dependency>-->
-
-    <!--        <dependency>-->
-    <!--            <groupId>com.github.docker-java</groupId>-->
-    <!--            <artifactId>docker-java-core</artifactId>-->
-    <!--        </dependency>-->
-
-  </dependencies>
-
-  <build>
-    <resources>
-      <resource>
-        <directory>src/main/resources</directory>
-        <filtering>true</filtering>
-      </resource>
-    </resources>
-
-    <plugins>
-      <plugin>
-        <groupId>org.apache.maven.plugins</groupId>
-        <artifactId>maven-assembly-plugin</artifactId>
-        <version>3.3.0</version>
-        <configuration>
-          <descriptors>
-            <descriptor>assembly.xml</descriptor>
-          </descriptors>
-          <archive>
-            <manifest>
-              <mainClass>io.nosqlbench.engine.cli.NBCLI</mainClass>
-            </manifest>
-            <manifestEntries>
-              <Multi-Release>true</Multi-Release>
-            </manifestEntries>
-          </archive>
-        </configuration>
-        <executions>
-          <execution>
-            <id>assemble-nb</id>
-            <phase>package</phase>
-            <goals>
-              <goal>single</goal>
-            </goals>
-          </execution>
-        </executions>
-      </plugin>
-
-      <!--            <filters>-->
-      <!--                <filter>-->
-      <!--                    <artifact>*:*</artifact>-->
-      <!--                    <excludes>-->
-      <!--                        <exclude>META-INF/*.SF</exclude>-->
-      <!--                        <exclude>META-INF/*.DSA</exclude>-->
-      <!--                        <exclude>META-INF/*.RSA</exclude>-->
-      <!--                    </excludes>-->
-      <!--                </filter>-->
-      <!--            </filters>-->
-
-      <plugin>
-        <groupId>org.codehaus.mojo</groupId>
-        <artifactId>exec-maven-plugin</artifactId>
-        <executions>
-          <execution>
-            <id>link-nb-jar-name</id>
-            <phase>package</phase>
-            <goals>
-              <goal>exec</goal>
-            </goals>
-            <configuration>
-              <environmentVariables>
-                <NBJAR_VERSION>${project.version}</NBJAR_VERSION>
-              </environmentVariables>
-              <basedir>${project.basedir}</basedir>
-              <executable>${project.basedir}/nb-scripts/link-jar-name.sh</executable>
-            </configuration>
-          </execution>
-          <execution>
-            <id>build-static-guidebook</id>
-            <phase>package</phase>
-            <goals>
-              <goal>exec</goal>
-            </goals>
-            <configuration>
-              <basedir>${project.basedir}</basedir>
-              <executable>${project.basedir}/gendocs.sh</executable>
-            </configuration>
-          </execution>
-        </executions>
-      </plugin>
-
-    </plugins>
-  </build>
-
-  <profiles>
-    <profile>
-      <id>with-cql-d4</id>
-      <activation>
-        <activeByDefault>false</activeByDefault>
-      </activation>
-      <dependencies>
->>>>>>> e5de8714
+            <version>4.15.11-SNAPSHOT</version>
+        </dependency>
+
         <dependency>
             <groupId>io.nosqlbench</groupId>
             <artifactId>engine-extensions</artifactId>
-            <version>4.15.10-SNAPSHOT</version>
+            <version>4.15.11-SNAPSHOT</version>
         </dependency>
 
         <dependency>
@@ -310,73 +62,79 @@
         <dependency>
             <groupId>io.nosqlbench</groupId>
             <artifactId>driver-web</artifactId>
-            <version>4.15.10-SNAPSHOT</version>
+            <version>4.15.11-SNAPSHOT</version>
         </dependency>
 
         <dependency>
             <groupId>io.nosqlbench</groupId>
             <artifactId>driver-kafka</artifactId>
-            <version>4.15.10-SNAPSHOT</version>
+            <version>4.15.11-SNAPSHOT</version>
         </dependency>
 
         <dependency>
             <groupId>io.nosqlbench</groupId>
             <artifactId>driver-stdout</artifactId>
-            <version>4.15.10-SNAPSHOT</version>
+            <version>4.15.11-SNAPSHOT</version>
         </dependency>
 
         <dependency>
             <groupId>io.nosqlbench</groupId>
             <artifactId>driver-diag</artifactId>
-            <version>4.15.10-SNAPSHOT</version>
-        </dependency>
-
-        <dependency>
-<<<<<<< HEAD
+            <version>4.15.11-SNAPSHOT</version>
+        </dependency>
+
+        <dependency>
             <groupId>io.nosqlbench</groupId>
             <artifactId>driver-tcp</artifactId>
-            <version>4.15.10-SNAPSHOT</version>
-=======
-          <groupId>io.nosqlbench</groupId>
-          <artifactId>driver-mongodb</artifactId>
-          <version>4.15.11-SNAPSHOT</version>
->>>>>>> e5de8714
+            <version>4.15.11-SNAPSHOT</version>
         </dependency>
 
         <dependency>
             <groupId>io.nosqlbench</groupId>
             <artifactId>driver-http</artifactId>
-            <version>4.15.10-SNAPSHOT</version>
+            <version>4.15.11-SNAPSHOT</version>
         </dependency>
 
         <dependency>
             <groupId>io.nosqlbench</groupId>
             <artifactId>driver-jmx</artifactId>
-            <version>4.15.10-SNAPSHOT</version>
+            <version>4.15.11-SNAPSHOT</version>
         </dependency>
 
         <dependency>
             <groupId>io.nosqlbench</groupId>
             <artifactId>driver-dsegraph-shaded</artifactId>
-            <version>4.15.10-SNAPSHOT</version>
+            <version>4.15.11-SNAPSHOT</version>
         </dependency>
 
         <dependency>
             <groupId>io.nosqlbench</groupId>
             <artifactId>driver-cql-shaded</artifactId>
-            <version>4.15.10-SNAPSHOT</version>
+            <version>4.15.11-SNAPSHOT</version>
         </dependency>
 
         <dependency>
             <groupId>io.nosqlbench</groupId>
             <artifactId>driver-cqlverify</artifactId>
-            <version>4.15.10-SNAPSHOT</version>
+            <version>4.15.11-SNAPSHOT</version>
         </dependency>
 
         <dependency>
             <groupId>io.nosqlbench</groupId>
             <artifactId>driver-mongodb</artifactId>
-            <version>4.15.10-SNAPSHOT</version>
+            <version>4.15.11-SNAPSHOT</version>
+        </dependency>
+
+        <!--        <dependency>-->
+        <!--            <groupId>io.nosqlbench</groupId>-->
+        <!--            <artifactId>nb-runtime</artifactId>-->
+        <!--            <version>2.12.51-SNAPSHOT</version>-->
+        <!--        </dependency>-->
+
+        <dependency>
+            <groupId>io.nosqlbench</groupId>
+            <artifactId>driver-cockroachdb</artifactId>
+            <version>4.15.11-SNAPSHOT</version>
         </dependency>
 
         <dependency>
@@ -497,7 +255,7 @@
                 <dependency>
                     <groupId>io.nosqlbench</groupId>
                     <artifactId>driver-mongodb</artifactId>
-                    <version>4.15.10-SNAPSHOT</version>
+                    <version>4.15.11-SNAPSHOT</version>
                 </dependency>
             </dependencies>
         </profile>
