<project xmlns="http://maven.apache.org/POM/4.0.0" xmlns:xsi="http://www.w3.org/2001/XMLSchema-instance" xsi:schemaLocation="http://maven.apache.org/POM/4.0.0 http://maven.apache.org/xsd/maven-4.0.0.xsd">
    <modelVersion>4.0.0</modelVersion>


    <parent>
        <artifactId>mvn-defaults</artifactId>
        <groupId>io.nosqlbench</groupId>
<<<<<<< HEAD
        <version>4.15.47-SNAPSHOT</version>
        <relativePath>../mvn-defaults/pom.xml</relativePath>
=======
        <version>4.15.48-SNAPSHOT</version>
        <relativePath>../mvn-defaults</relativePath>
>>>>>>> d2fe5661
    </parent>

    <artifactId>nb</artifactId>
    <packaging>jar</packaging>
    <name>${project.artifactId}</name>
    <description>CLI for nosqlbench.</description>

    <properties>
        <project.build.sourceEncoding>UTF-8</project.build.sourceEncoding>
        <javadoc.name>nosqlbench Command Line</javadoc.name>
    </properties>

    <dependencies>

        <dependency>
            <groupId>io.nosqlbench</groupId>
            <artifactId>engine-rest</artifactId>
            <version>4.15.48-SNAPSHOT</version>
        </dependency>

        <dependency>
            <groupId>io.nosqlbench</groupId>
            <artifactId>engine-cli</artifactId>
            <version>4.15.48-SNAPSHOT</version>
        </dependency>

        <dependency>
            <groupId>io.nosqlbench</groupId>
            <artifactId>engine-docs</artifactId>
            <version>4.15.48-SNAPSHOT</version>
        </dependency>

        <dependency>
            <groupId>io.nosqlbench</groupId>
            <artifactId>engine-core</artifactId>
            <version>4.15.48-SNAPSHOT</version>
        </dependency>

        <dependency>
            <groupId>io.nosqlbench</groupId>
            <artifactId>engine-extensions</artifactId>
            <version>4.15.48-SNAPSHOT</version>
        </dependency>

        <dependency>
            <groupId>io.nosqlbench</groupId>
            <artifactId>driver-web</artifactId>
            <version>4.15.48-SNAPSHOT</version>
        </dependency>

        <dependency>
            <groupId>io.nosqlbench</groupId>
            <artifactId>driver-kafka</artifactId>
            <version>4.15.48-SNAPSHOT</version>
        </dependency>

        <dependency>
            <groupId>io.nosqlbench</groupId>
            <artifactId>driver-stdout</artifactId>
            <version>4.15.48-SNAPSHOT</version>
        </dependency>

        <dependency>
            <groupId>io.nosqlbench</groupId>
            <artifactId>driver-diag</artifactId>
            <version>4.15.48-SNAPSHOT</version>
        </dependency>

        <dependency>
            <groupId>io.nosqlbench</groupId>
            <artifactId>driver-tcp</artifactId>
            <version>4.15.48-SNAPSHOT</version>
        </dependency>

        <dependency>
            <groupId>io.nosqlbench</groupId>
            <artifactId>driver-http</artifactId>
            <version>4.15.48-SNAPSHOT</version>
        </dependency>

        <dependency>
            <groupId>io.nosqlbench</groupId>
            <artifactId>driver-jmx</artifactId>
            <version>4.15.48-SNAPSHOT</version>
        </dependency>

        <dependency>
            <groupId>io.nosqlbench</groupId>
            <artifactId>driver-dsegraph-shaded</artifactId>
            <version>4.15.48-SNAPSHOT</version>
        </dependency>

        <dependency>
            <groupId>io.nosqlbench</groupId>
            <artifactId>driver-cql-shaded</artifactId>
            <version>4.15.48-SNAPSHOT</version>
        </dependency>

        <dependency>
            <groupId>io.nosqlbench</groupId>
            <artifactId>driver-cqld3-shaded</artifactId>
            <version>4.15.48-SNAPSHOT</version>
        </dependency>

        <dependency>
            <groupId>io.nosqlbench</groupId>
            <artifactId>driver-cqlverify</artifactId>
            <version>4.15.48-SNAPSHOT</version>
        </dependency>

        <dependency>
            <groupId>io.nosqlbench</groupId>
            <artifactId>driver-mongodb</artifactId>
            <version>4.15.48-SNAPSHOT</version>
        </dependency>

        <dependency>
            <groupId>io.nosqlbench</groupId>
            <artifactId>driver-pulsar</artifactId>
            <version>4.15.48-SNAPSHOT</version>
        </dependency>

        <dependency>
            <groupId>io.nosqlbench</groupId>
            <artifactId>driver-cockroachdb</artifactId>
            <version>4.15.48-SNAPSHOT</version>
        </dependency>

        <dependency>
            <groupId>io.nosqlbench</groupId>
            <artifactId>driver-jms</artifactId>
            <version>4.15.48-SNAPSHOT</version>
        </dependency>

    </dependencies>

    <build>
        <resources>
            <resource>
                <directory>src/main/resources</directory>
                <filtering>true</filtering>
            </resource>
        </resources>

        <plugins>
            <plugin>
                <groupId>org.apache.maven.plugins</groupId>
                <artifactId>maven-assembly-plugin</artifactId>
                <version>3.3.0</version>
                <configuration>
                    <descriptors>
                        <descriptor>assembly.xml</descriptor>
                    </descriptors>
                    <archive>
                        <manifest>
                            <mainClass>io.nosqlbench.engine.cli.NBCLI</mainClass>
                        </manifest>
                        <manifestEntries>
                            <Multi-Release>true</Multi-Release>
                        </manifestEntries>
                    </archive>
                </configuration>
                <executions>
                    <execution>
                        <id>assemble-nb</id>
                        <phase>package</phase>
                        <goals>
                            <goal>single</goal>
                        </goals>
                    </execution>
                </executions>
            </plugin>

            <plugin>
                <groupId>org.codehaus.mojo</groupId>
                <artifactId>exec-maven-plugin</artifactId>
                <executions>
                    <execution>
                        <id>link-nb-jar-name</id>
                        <phase>package</phase>
                        <goals>
                            <goal>exec</goal>
                        </goals>
                        <configuration>
                            <environmentVariables>
                                <NBJAR_VERSION>${project.version}</NBJAR_VERSION>
                            </environmentVariables>
                            <basedir>${project.basedir}</basedir>
                            <executable>${project.basedir}/nb-scripts/link-jar-name.sh</executable>
                        </configuration>
                    </execution>
                    <execution>
                        <id>build-static-guidebook</id>
                        <phase>package</phase>
                        <goals>
                            <goal>exec</goal>
                        </goals>
                        <configuration>
                            <basedir>${project.basedir}</basedir>
                            <executable>${project.basedir}/gendocs.sh</executable>
                        </configuration>
                    </execution>
                </executions>
            </plugin>

        </plugins>
    </build>

    <profiles>
        <profile>
            <id>with-cql-d4</id>
            <activation>
                <activeByDefault>false</activeByDefault>
            </activation>
            <dependencies>
                <dependency>
                    <groupId>io.nosqlbench</groupId>
                    <artifactId>driver-cqld4</artifactId>
<<<<<<< HEAD
                    <version>4.15.47-SNAPSHOT</version>
=======
                    <version>4.15.41-SNAPSHOT</version>
>>>>>>> d2fe5661
                </dependency>
            </dependencies>
        </profile>
        <profile>
            <id>with-mongodb</id>
            <activation>
                <activeByDefault>true</activeByDefault>
            </activation>
            <dependencies>
                <dependency>
                    <groupId>io.nosqlbench</groupId>
                    <artifactId>driver-mongodb</artifactId>
                    <version>4.15.48-SNAPSHOT</version>
                </dependency>
            </dependencies>
        </profile>
        <profile>
            <id>build-nb-appimage</id>
            <activation>
                <os>
                    <family>unix</family>
                    <name>linux</name>
                    <arch>amd64</arch>
                </os>
            </activation>
            <build>
                <plugins>
                    <plugin>
                        <groupId>org.codehaus.mojo</groupId>
                        <artifactId>exec-maven-plugin</artifactId>
                        <executions>
                            <execution>
                                <id>build-nb-appimage</id>
                                <phase>package</phase>
                                <goals>
                                    <goal>exec</goal>
                                </goals>
                                <configuration>
                                    <basedir>${project.basedir}</basedir>
                                    <executable>${project.basedir}/build-bin.sh</executable>
                                </configuration>
                            </execution>
                        </executions>
                    </plugin>
                </plugins>
            </build>
        </profile>
        <profile>
            <id>enforce</id>
            <activation>
                <activeByDefault>false</activeByDefault>
            </activation>
            <build>
                <plugins>
                    <plugin>
                        <executions>
                            <execution>
                                <goals>
                                    <goal>enforce</goal>
                                </goals>
                            </execution>
                        </executions>
                        <groupId>org.apache.maven.plugins</groupId>
                        <artifactId>maven-enforcer-plugin</artifactId>
                        <configuration>
                            <rules>
                                <dependencyConvergence />
                            </rules>
                        </configuration>
                    </plugin>
                </plugins>
            </build>
        </profile>


    </profiles>


</project><|MERGE_RESOLUTION|>--- conflicted
+++ resolved
@@ -5,13 +5,8 @@
     <parent>
         <artifactId>mvn-defaults</artifactId>
         <groupId>io.nosqlbench</groupId>
-<<<<<<< HEAD
-        <version>4.15.47-SNAPSHOT</version>
-        <relativePath>../mvn-defaults/pom.xml</relativePath>
-=======
         <version>4.15.48-SNAPSHOT</version>
         <relativePath>../mvn-defaults</relativePath>
->>>>>>> d2fe5661
     </parent>
 
     <artifactId>nb</artifactId>
@@ -230,11 +225,7 @@
                 <dependency>
                     <groupId>io.nosqlbench</groupId>
                     <artifactId>driver-cqld4</artifactId>
-<<<<<<< HEAD
-                    <version>4.15.47-SNAPSHOT</version>
-=======
-                    <version>4.15.41-SNAPSHOT</version>
->>>>>>> d2fe5661
+                    <version>4.15.48-SNAPSHOT</version>
                 </dependency>
             </dependencies>
         </profile>
