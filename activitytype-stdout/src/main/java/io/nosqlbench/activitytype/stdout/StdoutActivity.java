/*
 *
 *    Copyright 2016 jshook
 *    Licensed under the Apache License, Version 2.0 (the "License");
 *    you may not use this file except in compliance with the License.
 *    You may obtain a copy of the License at
 *
 *        http://www.apache.org/licenses/LICENSE-2.0
 *
 *    Unless required by applicable law or agreed to in writing, software
 *    distributed under the License is distributed on an "AS IS" BASIS,
 *    WITHOUT WARRANTIES OR CONDITIONS OF ANY KIND, either express or implied.
 *    See the License for the specific language governing permissions and
 *    limitations under the License.
 * /
 */

package io.nosqlbench.activitytype.stdout;

import io.nosqlbench.engine.api.activityconfig.ParsedStmt;
import io.nosqlbench.engine.api.activityconfig.StatementsLoader;
import io.nosqlbench.engine.api.activityconfig.yaml.StmtDef;
import io.nosqlbench.engine.api.activityconfig.yaml.StmtsDocList;
import com.codahale.metrics.Histogram;
import com.codahale.metrics.Timer;
import io.nosqlbench.engine.api.activityapi.core.ActivityDefObserver;
import io.nosqlbench.engine.api.activityapi.planning.OpSequence;
import io.nosqlbench.engine.api.activityapi.planning.SequencePlanner;
import io.nosqlbench.engine.api.activityapi.planning.SequencerType;
import io.nosqlbench.engine.api.activityimpl.ActivityDef;
import io.nosqlbench.engine.api.activityimpl.ParameterMap;
import io.nosqlbench.engine.api.activityimpl.SimpleActivity;
import io.nosqlbench.engine.api.metrics.ActivityMetrics;
import io.nosqlbench.engine.api.metrics.ExceptionMeterMetrics;
import io.nosqlbench.engine.api.templating.StrInterpolator;
import io.nosqlbench.virtdata.core.bindings.BindingsTemplate;
import io.nosqlbench.virtdata.core.templates.StringBindings;
import io.nosqlbench.virtdata.core.templates.StringBindingsTemplate;
import org.slf4j.Logger;
import org.slf4j.LoggerFactory;

import java.io.FileNotFoundException;
import java.io.PrintWriter;
import java.io.Writer;
import java.util.ArrayList;
import java.util.List;
import java.util.Objects;
import java.util.Set;
import java.util.function.Function;

@SuppressWarnings("Duplicates")
public class StdoutActivity extends SimpleActivity implements ActivityDefObserver {
    private final static Logger logger = LoggerFactory.getLogger(StdoutActivity.class);
    private final Boolean showstmts;
    private final StmtsDocList stmtsDocList;
    public Timer bindTimer;
    public Timer executeTimer;
    public Timer resultTimer;
    public Histogram triesHisto;
    private Writer pw;
    private String fileName;
    private ExceptionMeterMetrics exceptionMeterMetrics;
    private int retry_delay = 0;
    private int retries;

    public OpSequence<StringBindings> getOpSequence() {
        return opSequence;
    }

    private OpSequence<StringBindings> opSequence;

    public StdoutActivity(ActivityDef activityDef) {
        super(activityDef);
        StrInterpolator interp = new StrInterpolator(activityDef);
        String yaml_loc = activityDef.getParams().getOptionalString("yaml", "workload").orElse("default");

        this.showstmts = activityDef.getParams().getOptionalBoolean("showstatements").orElse(false);
        this.fileName = activityDef.getParams().getOptionalString("filename").orElse("stdout");
        this.stmtsDocList = StatementsLoader.load(logger, yaml_loc, interp, "activities");
    }

    @Override
    public void shutdownActivity() {
        try {
            if (pw!=null) {
                pw.close();
            }
        } catch (Exception e) {
            logger.warn("error closing writer:" + e, e);
        }
    }

    @Override
    public void initActivity() {
        logger.debug("initializing activity: " + this.activityDef.getAlias());
        exceptionMeterMetrics = new ExceptionMeterMetrics(activityDef);

        onActivityDefUpdate(activityDef);

        opSequence = initOpSequencer();
        setDefaultsFromOpSequence(opSequence);

        bindTimer = ActivityMetrics.timer(activityDef, "bind");
        executeTimer = ActivityMetrics.timer(activityDef, "execute");
        resultTimer = ActivityMetrics.timer(activityDef, "result");
        triesHisto = ActivityMetrics.histogram(activityDef, "tries");

        this.pw = createPrintWriter();

    }

    protected Writer createPrintWriter() {
        PrintWriter pw;
        if (fileName.toLowerCase().equals("stdout")) {
            pw = new PrintWriter(System.out);
        } else {
            try {
                pw = new PrintWriter(fileName);
                pw.print("");
            } catch (FileNotFoundException e) {
                e.printStackTrace();
                throw new RuntimeException("Error initializing printwriter:" + e, e);
            }
        }
        return pw;
    }

    private OpSequence<StringBindings> initOpSequencer() {
        //List<StringBindingsTemplate> stringBindingsTemplates = new ArrayList<>();
        SequencerType sequencerType = SequencerType.valueOf(
                getParams().getOptionalString("seq").orElse("bucket")
        );
        SequencePlanner<StringBindings> sequencer = new SequencePlanner<>(sequencerType);

        String tagfilter = activityDef.getParams().getOptionalString("tags").orElse("");
        List<StmtDef> stmts = stmtsDocList.getStmts(tagfilter);

        String format = getParams().getOptionalString("format").orElse(null);

        if ((stmts.size()==0 && stmtsDocList.getDocBindings().size() > 0) || format!=null) {
<<<<<<< HEAD
            logger.info("Creating stdout statement template from bindings...");
            String generatedStmt = genStatementTemplate(stmtsDocList.getDocBindings().keySet());
            BindingsTemplate bt = new BindingsTemplate();
            stmtsDocList.getDocBindings().forEach(bt::addFieldBinding);
            StringBindingsTemplate sbt = new StringBindingsTemplate(generatedStmt, bt);
            StringBindings sb = sbt.resolve();
            sequencer.addOp(sb,1L);
=======
            if (format!=null && format.startsWith("diag")) {
                logger.info("Creating diagnostic log for resolver construction...");
                BindingsTemplate bt = new BindingsTemplate();
                stmtsDocList.getDocBindings().forEach(bt::addFieldBinding);
                String diagnostics = bt.getDiagnostics();
                System.out.println(diagnostics);
                System.out.flush();
                System.exit(2);
            } else {
                logger.info("Creating stdout statement template from bindings, since none is otherwise defined.");
                String generatedStmt = genStatementTemplate(stmtsDocList.getDocBindings().keySet());
                BindingsTemplate bt = new BindingsTemplate();
                stmtsDocList.getDocBindings().forEach(bt::addFieldBinding);
                StringBindingsTemplate sbt = new StringBindingsTemplate(generatedStmt, bt);
                StringBindings sb = sbt.resolve();
                sequencer.addOp(sb,1L);
            }
>>>>>>> 85740be2
        } else if (stmts.size() > 0) {
            for (StmtDef stmt : stmts) {
                ParsedStmt parsed = stmt.getParsed().orError();
                BindingsTemplate bt = new BindingsTemplate(parsed.getBindPoints());
                String statement = parsed.getPositionalStatement(Function.identity());
                Objects.requireNonNull(statement);
                if (!statement.endsWith("\n") && getParams().getOptionalBoolean("newline").orElse(true)) {
                    statement = statement+"\n";
                }

                StringBindingsTemplate sbt = new StringBindingsTemplate(stmt.getStmt(), bt);
                StringBindings sb = sbt.resolve();
                sequencer.addOp(sb,Long.parseLong(stmt.getParams().getOrDefault("ratio","1")));
            }
        } else {
            logger.error("Unable to create a stdout statement if you have no active statements or bindings configured.");
        }

        OpSequence<StringBindings> opSequence = sequencer.resolve();
        return opSequence;
    }

    private String genStatementTemplate(Set<String> keySet) {
        TemplateFormat format = getParams().getOptionalString("format")
                .map(TemplateFormat::valueOf)
                .orElse(TemplateFormat.assignments);
        boolean ensureNewline = getParams().getOptionalBoolean("newline")
                .orElse(true);
        String stmtTemplate = format.format(ensureNewline,new ArrayList<>(keySet));
        return stmtTemplate;
    }

    @Override
    public void onActivityDefUpdate(ActivityDef activityDef) {
        super.onActivityDefUpdate(activityDef);

        ParameterMap params = activityDef.getParams();
        this.retry_delay = params.getOptionalInteger("retry_delay").orElse(1000);
        this.retries = params.getOptionalInteger("retries").orElse(3);
    }

    public synchronized void write(String statement) {
        int tries = 0;
        Exception e = null;
        while (tries < retries) {
            tries++;
            if (pw == null) {
                pw = createPrintWriter();
            }
            try {
                pw.write(statement);
                pw.flush();
                return;
            } catch (Exception error) {
                logger.warn("Error during write:" + error, error);
                if (retry_delay > 0) {
                    try {
                        Thread.sleep(retry_delay);
                    } catch (InterruptedException ignored) {
                    }
                }
            }
        }
        throw new RuntimeException("Retries exhausted: " + tries + "/" + retries);
    }

    public Boolean getShowstmts() {
        return showstmts;
    }
}<|MERGE_RESOLUTION|>--- conflicted
+++ resolved
@@ -138,15 +138,6 @@
         String format = getParams().getOptionalString("format").orElse(null);
 
         if ((stmts.size()==0 && stmtsDocList.getDocBindings().size() > 0) || format!=null) {
-<<<<<<< HEAD
-            logger.info("Creating stdout statement template from bindings...");
-            String generatedStmt = genStatementTemplate(stmtsDocList.getDocBindings().keySet());
-            BindingsTemplate bt = new BindingsTemplate();
-            stmtsDocList.getDocBindings().forEach(bt::addFieldBinding);
-            StringBindingsTemplate sbt = new StringBindingsTemplate(generatedStmt, bt);
-            StringBindings sb = sbt.resolve();
-            sequencer.addOp(sb,1L);
-=======
             if (format!=null && format.startsWith("diag")) {
                 logger.info("Creating diagnostic log for resolver construction...");
                 BindingsTemplate bt = new BindingsTemplate();
@@ -164,7 +155,6 @@
                 StringBindings sb = sbt.resolve();
                 sequencer.addOp(sb,1L);
             }
->>>>>>> 85740be2
         } else if (stmts.size() > 0) {
             for (StmtDef stmt : stmts) {
                 ParsedStmt parsed = stmt.getParsed().orError();
