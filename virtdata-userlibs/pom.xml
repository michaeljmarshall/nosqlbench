--- conflicted
+++ resolved
@@ -41,22 +41,14 @@
 
         <dependency>
             <groupId>io.nosqlbench</groupId>
-<<<<<<< HEAD
-=======
             <version>3.12.146-SNAPSHOT</version>
->>>>>>> 2899d628
             <artifactId>virtdata-lib-basics</artifactId>
-            <version>3.12.145-SNAPSHOT</version>
         </dependency>
 
         <dependency>
             <groupId>io.nosqlbench</groupId>
-<<<<<<< HEAD
-=======
             <version>3.12.146-SNAPSHOT</version>
->>>>>>> 2899d628
             <artifactId>virtdata-lib-curves4</artifactId>
-            <version>3.12.145-SNAPSHOT</version>
         </dependency>
 
         <!-- TODO: remove this after pivoting deps to core nb-api doc manifest -->
