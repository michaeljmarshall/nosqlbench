<project xmlns="http://maven.apache.org/POM/4.0.0" xmlns:xsi="http://www.w3.org/2001/XMLSchema-instance" xsi:schemaLocation="http://maven.apache.org/POM/4.0.0 http://maven.apache.org/xsd/maven-4.0.0.xsd">
    <modelVersion>4.0.0</modelVersion>

    <parent>
        <artifactId>mvn-defaults</artifactId>
        <groupId>io.nosqlbench</groupId>
        <version>4.15.73-SNAPSHOT</version>
        <relativePath>../mvn-defaults</relativePath>
    </parent>

    <artifactId>virtdata-userlibs</artifactId>
    <packaging>jar</packaging>
    <name>virtdata-userlibs</name>
    <url>http://nosqlbench.io/</url>

    <dependencies>

        <dependency>
            <groupId>io.nosqlbench</groupId>
            <artifactId>virtdata-realdata</artifactId>
            <version>4.15.73-SNAPSHOT</version>
        </dependency>

        <dependency>
            <groupId>io.nosqlbench</groupId>
            <artifactId>virtdata-lib-realer</artifactId>
            <version>4.15.73-SNAPSHOT</version>
        </dependency>

        <dependency>
            <groupId>io.nosqlbench</groupId>
            <artifactId>virtdata-api</artifactId>
            <version>4.15.73-SNAPSHOT</version>
        </dependency>

        <dependency>
            <groupId>io.nosqlbench</groupId>
            <artifactId>virtdata-lib-random</artifactId>
            <version>4.15.73-SNAPSHOT</version>
        </dependency>

        <dependency>
            <groupId>io.nosqlbench</groupId>
            <version>4.15.73-SNAPSHOT</version>
            <artifactId>virtdata-lib-basics</artifactId>
        </dependency>

        <dependency>
            <groupId>io.nosqlbench</groupId>
            <version>4.15.73-SNAPSHOT</version>
            <artifactId>virtdata-lib-curves4</artifactId>
        </dependency>
        <dependency>
            <groupId>io.nosqlbench</groupId>
            <artifactId>docsys</artifactId>
<<<<<<< HEAD
            <version>4.15.71-SNAPSHOT</version>
            <scope>compile</scope>
=======
            <version>4.15.73-SNAPSHOT</version>
>>>>>>> 4b03bd7b
        </dependency>

    </dependencies>

    <build>
        <plugins>

            <plugin>
                <groupId>org.apache.maven.plugins</groupId>
                <artifactId>maven-failsafe-plugin</artifactId>
                <executions>
                    <execution>
                        <goals>
                            <goal>integration-test</goal>
                            <goal>verify</goal>
                        </goals>
                    </execution>
                </executions>
                <configuration>
                    <additionalClasspathElements>
                        <additionalClasspathElement>${project.basedir}/target/virtdata-userlibs-${project.version}.jar
                        </additionalClasspathElement>
                    </additionalClasspathElements>
                    <includes>
                        <include>**/*Integrated*Test*.java</include>
                    </includes>
                </configuration>
            </plugin>
        </plugins>

        <resources>
            <resource>
                <directory>src/main/resources</directory>
                <includes>
                    <include>META_INF/services/**</include>
                    <include>META-INF/functions</include>
                    <include>data/**</include>
                    <include>docs-for-virtdata/**</include>
                    <include>docs/**</include>
                </includes>
            </resource>
        </resources>
    </build>


</project><|MERGE_RESOLUTION|>--- conflicted
+++ resolved
@@ -53,12 +53,8 @@
         <dependency>
             <groupId>io.nosqlbench</groupId>
             <artifactId>docsys</artifactId>
-<<<<<<< HEAD
-            <version>4.15.71-SNAPSHOT</version>
+            <version>4.15.73-SNAPSHOT</version>
             <scope>compile</scope>
-=======
-            <version>4.15.73-SNAPSHOT</version>
->>>>>>> 4b03bd7b
         </dependency>
 
     </dependencies>
