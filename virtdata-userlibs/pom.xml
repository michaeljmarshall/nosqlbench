<project xmlns="http://maven.apache.org/POM/4.0.0" xmlns:xsi="http://www.w3.org/2001/XMLSchema-instance" xsi:schemaLocation="http://maven.apache.org/POM/4.0.0 http://maven.apache.org/xsd/maven-4.0.0.xsd">
    <modelVersion>4.0.0</modelVersion>

    <parent>
        <artifactId>mvn-defaults</artifactId>
        <groupId>io.nosqlbench</groupId>
        <version>3.12.75-SNAPSHOT</version>
        <relativePath>../mvn-defaults</relativePath>
    </parent>

    <artifactId>virtdata-userlibs</artifactId>
    <packaging>jar</packaging>
    <name>virtdata-userlibs</name>
    <url>http://nosqlbench.io/</url>

    <dependencies>
        <dependency>
            <groupId>io.nosqlbench</groupId>
            <artifactId>virtdata-realdata</artifactId>
            <version>3.12.75-SNAPSHOT</version>
        </dependency>
        <dependency>
            <groupId>io.nosqlbench</groupId>
            <artifactId>virtdata-lib-realer</artifactId>
            <version>3.12.75-SNAPSHOT</version>
        </dependency>
<<<<<<< HEAD
        <dependency>
            <groupId>io.nosqlbench</groupId>
            <artifactId>virtdata-api</artifactId>
            <version>3.12.75-SNAPSHOT</version>
        </dependency>
=======
<!--        <dependency>-->
<!--            <groupId>io.nosqlbench</groupId>-->
<!--            <artifactId>virtdata-api</artifactId>-->
<!--            <version>3.12.73-SNAPSHOT</version>-->
<!--        </dependency>-->
>>>>>>> 195169ae
        <dependency>
            <groupId>io.nosqlbench</groupId>
            <artifactId>virtdata-lib-random</artifactId>
            <version>3.12.75-SNAPSHOT</version>
        </dependency>
        <dependency>
            <artifactId>virtdata-lib-basics</artifactId>
            <groupId>io.nosqlbench</groupId>
            <version>3.12.75-SNAPSHOT</version>
        </dependency>
        <dependency>
            <artifactId>virtdata-lib-curves4</artifactId>
            <groupId>io.nosqlbench</groupId>
            <version>3.12.75-SNAPSHOT</version>
        </dependency>

        <dependency>
            <groupId>io.nosqlbench</groupId>
            <artifactId>docsys</artifactId>
            <version>3.12.75-SNAPSHOT</version>
        </dependency>

        <dependency>
            <groupId>com.vladsch.flexmark</groupId>
            <artifactId>flexmark-html-parser</artifactId>
        </dependency>

        <dependency>
            <groupId>com.google.code.gson</groupId>
            <artifactId>gson</artifactId>
        </dependency>

        <dependency>
            <groupId>junit</groupId>
            <artifactId>junit</artifactId>
            <scope>test</scope>
        </dependency>
        <dependency>
            <groupId>org.assertj</groupId>
            <artifactId>assertj-core</artifactId>
            <scope>test</scope>
        </dependency>
    </dependencies>

    <build>
        <plugins>

            <plugin>
                <groupId>org.apache.maven.plugins</groupId>
                <artifactId>maven-failsafe-plugin</artifactId>
                <executions>
                    <execution>
                        <goals>
                            <goal>integration-test</goal>
                            <goal>verify</goal>
                        </goals>
                    </execution>
                </executions>
                <configuration>
                    <additionalClasspathElements>
                        <additionalClasspathElement>${project.basedir}/target/virtdata-userlibs-${project.version}.jar</additionalClasspathElement>
                    </additionalClasspathElements>
                    <includes>
                        <include>**/*Integrated*Test*.java</include>
                    </includes>
                </configuration>
            </plugin>
        </plugins>

        <resources>
            <resource>
                <directory>src/main/resources</directory>
                <includes>
                    <include>META_INF/services/**</include>
                    <include>META-INF/functions</include>
                    <include>data/**</include>
                    <include>docs-for-virtdata/**</include>
                    <include>docs/**</include>
                </includes>
            </resource>
        </resources>
    </build>


    <profiles>
        <profile>
            <id>shade</id>
            <activation>
                <activeByDefault>false</activeByDefault>
            </activation>
            <build>
                <plugins>
                    <plugin>
                        <groupId>org.apache.maven.plugins</groupId>
                        <artifactId>maven-shade-plugin</artifactId>
                        <configuration>
                            <transformers combine.children="append">
                                <transformer implementation="org.apache.maven.plugins.shade.resource.ManifestResourceTransformer">
                                    <mainClass>io.nosqlbench.virtdata.userlibs.apps.VirtDataMainApp</mainClass>
                                </transformer>
                                <transformer implementation="org.apache.maven.plugins.shade.resource.ServicesResourceTransformer" />
                            </transformers>
                            <minimizeJar>false</minimizeJar>
                            <finalName>${project.artifactId}</finalName>
                        </configuration>
                    </plugin>
                </plugins>
            </build>
        </profile>
    </profiles>


</project><|MERGE_RESOLUTION|>--- conflicted
+++ resolved
@@ -24,19 +24,11 @@
             <artifactId>virtdata-lib-realer</artifactId>
             <version>3.12.75-SNAPSHOT</version>
         </dependency>
-<<<<<<< HEAD
         <dependency>
             <groupId>io.nosqlbench</groupId>
             <artifactId>virtdata-api</artifactId>
             <version>3.12.75-SNAPSHOT</version>
         </dependency>
-=======
-<!--        <dependency>-->
-<!--            <groupId>io.nosqlbench</groupId>-->
-<!--            <artifactId>virtdata-api</artifactId>-->
-<!--            <version>3.12.73-SNAPSHOT</version>-->
-<!--        </dependency>-->
->>>>>>> 195169ae
         <dependency>
             <groupId>io.nosqlbench</groupId>
             <artifactId>virtdata-lib-random</artifactId>
