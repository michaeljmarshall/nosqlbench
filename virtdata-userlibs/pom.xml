<project xmlns="http://maven.apache.org/POM/4.0.0" xmlns:xsi="http://www.w3.org/2001/XMLSchema-instance" xsi:schemaLocation="http://maven.apache.org/POM/4.0.0 http://maven.apache.org/xsd/maven-4.0.0.xsd">
    <modelVersion>4.0.0</modelVersion>

    <parent>
        <artifactId>mvn-defaults</artifactId>
        <groupId>io.nosqlbench</groupId>
<<<<<<< HEAD
        <version>4.15.57-SNAPSHOT</version>
=======
        <version>4.15.58-SNAPSHOT</version>
>>>>>>> 5550c455
        <relativePath>../mvn-defaults</relativePath>
    </parent>

    <artifactId>virtdata-userlibs</artifactId>
    <packaging>jar</packaging>
    <name>virtdata-userlibs</name>
    <url>http://nosqlbench.io/</url>

    <dependencies>

        <dependency>
            <groupId>io.nosqlbench</groupId>
            <artifactId>virtdata-realdata</artifactId>
<<<<<<< HEAD
            <version>4.15.57-SNAPSHOT</version>
=======
            <version>4.15.58-SNAPSHOT</version>
>>>>>>> 5550c455
        </dependency>

        <dependency>
            <groupId>io.nosqlbench</groupId>
            <artifactId>virtdata-lib-realer</artifactId>
<<<<<<< HEAD
            <version>4.15.57-SNAPSHOT</version>
=======
            <version>4.15.58-SNAPSHOT</version>
>>>>>>> 5550c455
        </dependency>

        <dependency>
            <groupId>io.nosqlbench</groupId>
            <artifactId>virtdata-api</artifactId>
<<<<<<< HEAD
            <version>4.15.57-SNAPSHOT</version>
=======
            <version>4.15.58-SNAPSHOT</version>
>>>>>>> 5550c455
        </dependency>

        <dependency>
            <groupId>io.nosqlbench</groupId>
            <artifactId>virtdata-lib-random</artifactId>
<<<<<<< HEAD
            <version>4.15.57-SNAPSHOT</version>
=======
            <version>4.15.58-SNAPSHOT</version>
>>>>>>> 5550c455
        </dependency>

        <dependency>
            <groupId>io.nosqlbench</groupId>
<<<<<<< HEAD
            <version>4.15.57-SNAPSHOT</version>
=======
            <version>4.15.58-SNAPSHOT</version>
>>>>>>> 5550c455
            <artifactId>virtdata-lib-basics</artifactId>
        </dependency>

        <dependency>
            <groupId>io.nosqlbench</groupId>
<<<<<<< HEAD
            <version>4.15.57-SNAPSHOT</version>
=======
            <version>4.15.58-SNAPSHOT</version>
>>>>>>> 5550c455
            <artifactId>virtdata-lib-curves4</artifactId>
        </dependency>

        <!-- TODO: remove this after pivoting deps to core nb-api doc manifest -->
        <dependency>
            <groupId>io.nosqlbench</groupId>
            <artifactId>docsys</artifactId>
<<<<<<< HEAD
            <version>4.15.57-SNAPSHOT</version>
=======
            <version>4.15.58-SNAPSHOT</version>
>>>>>>> 5550c455
        </dependency>

    </dependencies>

    <build>
        <plugins>

            <plugin>
                <groupId>org.apache.maven.plugins</groupId>
                <artifactId>maven-failsafe-plugin</artifactId>
                <executions>
                    <execution>
                        <goals>
                            <goal>integration-test</goal>
                            <goal>verify</goal>
                        </goals>
                    </execution>
                </executions>
                <configuration>
                    <additionalClasspathElements>
                        <additionalClasspathElement>${project.basedir}/target/virtdata-userlibs-${project.version}.jar
                        </additionalClasspathElement>
                    </additionalClasspathElements>
                    <includes>
                        <include>**/*Integrated*Test*.java</include>
                    </includes>
                </configuration>
            </plugin>
        </plugins>

        <resources>
            <resource>
                <directory>src/main/resources</directory>
                <includes>
                    <include>META_INF/services/**</include>
                    <include>META-INF/functions</include>
                    <include>data/**</include>
                    <include>docs-for-virtdata/**</include>
                    <include>docs/**</include>
                </includes>
            </resource>
        </resources>
    </build>


</project><|MERGE_RESOLUTION|>--- conflicted
+++ resolved
@@ -4,11 +4,7 @@
     <parent>
         <artifactId>mvn-defaults</artifactId>
         <groupId>io.nosqlbench</groupId>
-<<<<<<< HEAD
-        <version>4.15.57-SNAPSHOT</version>
-=======
         <version>4.15.58-SNAPSHOT</version>
->>>>>>> 5550c455
         <relativePath>../mvn-defaults</relativePath>
     </parent>
 
@@ -22,60 +18,36 @@
         <dependency>
             <groupId>io.nosqlbench</groupId>
             <artifactId>virtdata-realdata</artifactId>
-<<<<<<< HEAD
-            <version>4.15.57-SNAPSHOT</version>
-=======
             <version>4.15.58-SNAPSHOT</version>
->>>>>>> 5550c455
         </dependency>
 
         <dependency>
             <groupId>io.nosqlbench</groupId>
             <artifactId>virtdata-lib-realer</artifactId>
-<<<<<<< HEAD
-            <version>4.15.57-SNAPSHOT</version>
-=======
             <version>4.15.58-SNAPSHOT</version>
->>>>>>> 5550c455
         </dependency>
 
         <dependency>
             <groupId>io.nosqlbench</groupId>
             <artifactId>virtdata-api</artifactId>
-<<<<<<< HEAD
-            <version>4.15.57-SNAPSHOT</version>
-=======
             <version>4.15.58-SNAPSHOT</version>
->>>>>>> 5550c455
         </dependency>
 
         <dependency>
             <groupId>io.nosqlbench</groupId>
             <artifactId>virtdata-lib-random</artifactId>
-<<<<<<< HEAD
-            <version>4.15.57-SNAPSHOT</version>
-=======
             <version>4.15.58-SNAPSHOT</version>
->>>>>>> 5550c455
         </dependency>
 
         <dependency>
             <groupId>io.nosqlbench</groupId>
-<<<<<<< HEAD
-            <version>4.15.57-SNAPSHOT</version>
-=======
             <version>4.15.58-SNAPSHOT</version>
->>>>>>> 5550c455
             <artifactId>virtdata-lib-basics</artifactId>
         </dependency>
 
         <dependency>
             <groupId>io.nosqlbench</groupId>
-<<<<<<< HEAD
-            <version>4.15.57-SNAPSHOT</version>
-=======
             <version>4.15.58-SNAPSHOT</version>
->>>>>>> 5550c455
             <artifactId>virtdata-lib-curves4</artifactId>
         </dependency>
 
@@ -83,11 +55,7 @@
         <dependency>
             <groupId>io.nosqlbench</groupId>
             <artifactId>docsys</artifactId>
-<<<<<<< HEAD
-            <version>4.15.57-SNAPSHOT</version>
-=======
             <version>4.15.58-SNAPSHOT</version>
->>>>>>> 5550c455
         </dependency>
 
     </dependencies>
