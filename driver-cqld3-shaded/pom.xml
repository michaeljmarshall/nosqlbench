<project xmlns="http://maven.apache.org/POM/4.0.0" xmlns:xsi="http://www.w3.org/2001/XMLSchema-instance" xsi:schemaLocation="http://maven.apache.org/POM/4.0.0 http://maven.apache.org/xsd/maven-4.0.0.xsd">
    <modelVersion>4.0.0</modelVersion>

    <parent>
        <groupId>io.nosqlbench</groupId>
        <artifactId>mvn-defaults</artifactId>
        <version>4.15.64-SNAPSHOT</version>
        <relativePath>../mvn-defaults</relativePath>
    </parent>

    <artifactId>driver-cqld3-shaded</artifactId>
    <packaging>jar</packaging>
    <name>${project.artifactId}</name>

    <description>
        A Shaded CQL ActivityType driver for http://nosqlbench.io/,
        using version 3.* of the DataStax Driver for Apache Cassandra
    </description>

    <dependencies>

        <!-- core dependencies -->

        <dependency>
            <groupId>io.nosqlbench</groupId>
            <artifactId>engine-api</artifactId>
          <version>4.15.64-SNAPSHOT</version>
        </dependency>

        <dependency>
            <groupId>io.nosqlbench</groupId>
            <artifactId>drivers-api</artifactId>
          <version>4.15.64-SNAPSHOT</version>
        </dependency>

        <dependency>
            <groupId>com.datastax.cassandra</groupId>
            <artifactId>cassandra-driver-core</artifactId>
            <version>3.9.0</version>
        </dependency>

        <dependency>
            <groupId>com.datastax.cassandra</groupId>
            <artifactId>cassandra-driver-mapping</artifactId>
            <version>3.9.0</version>
        </dependency>

        <dependency>
            <groupId>com.datastax.cassandra</groupId>
            <artifactId>cassandra-driver-extras</artifactId>
            <version>3.9.0</version>
        </dependency>

        <!-- For CQL compression option -->
        <dependency>
            <groupId>org.lz4</groupId>
            <artifactId>lz4-java</artifactId>
        </dependency>

        <!-- For CQL compression option -->
        <dependency>
            <groupId>org.xerial.snappy</groupId>
            <artifactId>snappy-java</artifactId>
        </dependency>

        <dependency>
            <groupId>org.antlr</groupId>
            <artifactId>antlr4-runtime</artifactId>
        </dependency>

        <dependency>
            <groupId>io.netty</groupId>
            <artifactId>netty-codec-haproxy</artifactId>
        </dependency>

<<<<<<< HEAD
      <!--        <dependency>-->
<!--            <groupId>io.netty</groupId>-->
<!--            <artifactId>netty-transport-native-epoll</artifactId>-->
<!--            <version>4.1.47.Final</version>-->
<!--            <classifier>linux-x86_64</classifier>-->
<!--        </dependency>-->
=======
        <dependency>
            <groupId>io.netty</groupId>
            <artifactId>netty-transport-native-epoll</artifactId>
            <classifier>linux-x86_64</classifier>

        </dependency>
>>>>>>> 9e755572

        <!-- test only scope -->

    </dependencies>


    <build>
        <plugins>

            <!--
            If this plugin is re-enabled, the local CQL grammar will
            be overwritten. The grammar has some syntax issues, so
            fixes will be made to it before it is submitted back.

            (lack of composite key syntax, nested type syntax, etc)
            -->
            <!--            <plugin>-->
            <!--                <groupId>com.googlecode.maven-download-plugin</groupId>-->
            <!--                <artifactId>download-maven-plugin</artifactId>-->
            <!--                <version>1.4.0</version>-->
            <!--                <executions>-->
            <!--                    <execution>-->
            <!--                        <id>get-cql-lexer</id>-->
            <!--                        <phase>generate-sources</phase>-->
            <!--                        <goals>-->
            <!--                            <goal>wget</goal>-->
            <!--                        </goals>-->
            <!--                        <configuration>-->
            <!--                            <url>-->
            <!--                                https://raw.githubusercontent.com/antlr/grammars-v4/master/cql3/CqlLexer.g4-->
            <!--                            </url>-->
            <!--                            <outputFileName>CqlLexer.g4</outputFileName>-->
            <!--                            <outputDirectory>src/main/grammars/cql3/-->
            <!--                            </outputDirectory>-->
            <!--                        </configuration>-->
            <!--                    </execution>-->
            <!--                    <execution>-->
            <!--                        <id>get-cql-parser</id>-->
            <!--                        <phase>generate-sources</phase>-->
            <!--                        <goals>-->
            <!--                            <goal>wget</goal>-->
            <!--                        </goals>-->
            <!--                        <configuration>-->
            <!--                            <url>-->
            <!--                                https://raw.githubusercontent.com/antlr/grammars-v4/master/cql3/CqlParser.g4-->
            <!--                            </url>-->
            <!--                            <outputFileName>CqlParser.g4</outputFileName>-->
            <!--                            <outputDirectory>src/main/grammars/cql3/-->
            <!--                            </outputDirectory>-->
            <!--                        </configuration>-->
            <!--                    </execution>-->
            <!--                </executions>-->
            <!--            </plugin>-->

            <plugin>
                <groupId>org.antlr</groupId>
                <artifactId>antlr4-maven-plugin</artifactId>
                <configuration>
                    <sourceDirectory>src/main/grammars/cql3
                    </sourceDirectory>
                    <arguments>
                        <argument>-package</argument>
                        <argument>io.nosqlbench.generators.cql.generated
                        </argument>
                    </arguments>
                    <outputDirectory>
                        src/main/java/io/nosqlbench/generators/cql/generated
                    </outputDirectory>
                </configuration>
                <executions>
                    <execution>
                        <id>antlr</id>
                        <goals>
                            <goal>antlr4</goal>
                        </goals>
                        <phase>generate-sources</phase>
                    </execution>
                </executions>
            </plugin>

            <plugin>
                <artifactId>maven-shade-plugin</artifactId>
                <version>3.2.3</version>
                <executions>
                    <execution>
                        <phase>package</phase>
                        <goals>
                            <goal>shade</goal>
                        </goals>
                    </execution>
                </executions>
                <configuration>
                    <createDependencyReducedPom>false</createDependencyReducedPom>
                    <promoteTransitiveDependencies>true</promoteTransitiveDependencies>
                    <createSourcesJar>true</createSourcesJar>
                    <!--          <shadedArtifactAttached>true</shadedArtifactAttached>-->
                    <!--          <shadedClassifierName>shaded</shadedClassifierName>-->
                    <relocations>
                        <relocation>
                            <pattern>com.google.common</pattern>
                            <shadedPattern>com.datastax.internal.com_google_common</shadedPattern>
                        </relocation>
                        <relocation>
                            <pattern>com.datastax</pattern>
                            <shadedPattern>com.datastax.cql3.shaded</shadedPattern>
                        </relocation>
                        <relocation>
                            <pattern>io.nosqlbench.activitytype.cql</pattern>
                            <shadedPattern>io.nosqlbench.activitytype.cql3.shaded</shadedPattern>
                        </relocation>
                        <relocation>
                            <pattern>io.nosqlbench.endpoints.cql</pattern>
                            <shadedPattern>io.nosqlbench.endpoints.cql3.shaded</shadedPattern>
                        </relocation>
                        <relocation>
                            <pattern>io.nosqlbench.generators.cql</pattern>
                            <shadedPattern>io.nosqlbench.generators.cql3.shaded</shadedPattern>
                        </relocation>
                        <relocation>
                            <pattern>io.netty</pattern>
                            <shadedPattern>dse19.io.netty</shadedPattern>
                        </relocation>
                    </relocations>
                    <artifactSet>
                        <includes>
                            <include>*:*</include>
                        </includes>
                    </artifactSet>
                    <transformers combine.children="append">
                        <transformer implementation="org.apache.maven.plugins.shade.resource.ManifestResourceTransformer">
                            <mainClass>io.nosqlbench.engine.cli.NBCLI</mainClass>
                        </transformer>
                        <transformer implementation="org.apache.maven.plugins.shade.resource.ServicesResourceTransformer" />
                    </transformers>
                    <!--          <finalName>${project.artifactId}</finalName>-->
                    <filters>
                        <filter>
                            <artifact>*:*</artifact>
                            <excludes>
                                <exclude>META-INF/*.SF</exclude>
                                <exclude>META-INF/*.DSA</exclude>
                                <exclude>META-INF/*.RSA</exclude>
                            </excludes>
                        </filter>
                    </filters>
                </configuration>
            </plugin>
        </plugins>
    </build>


</project><|MERGE_RESOLUTION|>--- conflicted
+++ resolved
@@ -73,21 +73,12 @@
             <artifactId>netty-codec-haproxy</artifactId>
         </dependency>
 
-<<<<<<< HEAD
-      <!--        <dependency>-->
-<!--            <groupId>io.netty</groupId>-->
-<!--            <artifactId>netty-transport-native-epoll</artifactId>-->
-<!--            <version>4.1.47.Final</version>-->
-<!--            <classifier>linux-x86_64</classifier>-->
-<!--        </dependency>-->
-=======
         <dependency>
             <groupId>io.netty</groupId>
             <artifactId>netty-transport-native-epoll</artifactId>
             <classifier>linux-x86_64</classifier>
 
         </dependency>
->>>>>>> 9e755572
 
         <!-- test only scope -->
 
