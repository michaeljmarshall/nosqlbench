package io.nosqlbench.driver.pulsar.ops;

import io.nosqlbench.driver.pulsar.PulsarSpace;
import io.nosqlbench.driver.pulsar.PulsarSpaceCache;
import io.nosqlbench.driver.pulsar.util.PulsarActivityUtil;
import io.nosqlbench.engine.api.activityconfig.yaml.OpTemplate;
import io.nosqlbench.engine.api.activityimpl.OpDispenser;
import io.nosqlbench.engine.api.scoping.ScopedSupplier;
import io.nosqlbench.engine.api.templating.CommandTemplate;
import org.apache.commons.lang3.StringUtils;
import org.apache.pulsar.client.api.Producer;
<<<<<<< HEAD
import org.apache.pulsar.client.api.Schema;
=======
import org.apache.pulsar.client.api.Consumer;
import org.apache.pulsar.client.api.Reader;
>>>>>>> 2b55d7b3

import java.util.function.LongFunction;
import java.util.function.Supplier;

public class ReadyPulsarOp implements OpDispenser<PulsarOp> {

    private final CommandTemplate cmdTpl;
    private final PulsarSpace clientSpace;
    private final LongFunction<PulsarOp> opFunc;
<<<<<<< HEAD
    private final PulsarSpaceCache pcache;
    private final Schema pulsarSchema;
=======
>>>>>>> 2b55d7b3

    // TODO: Add docs for the command template with respect to the OpTemplate

    public ReadyPulsarOp(OpTemplate opTemplate, PulsarSpaceCache pcache) {
        // TODO: Consider parsing map structures into equivalent binding representation
        this.cmdTpl = new CommandTemplate(opTemplate);
        if (cmdTpl.isDynamic("op_scope")) {
            throw new RuntimeException("op_scope must be static");
        }

        this.pcache = pcache;
        // TODO: At the moment, only supports static "client"
        if (cmdTpl.containsKey("client")) {
            if (cmdTpl.isDynamic("client")) {
                throw new RuntimeException("\"client\" can't be made dynamic!");
            } else {
                String client_name = cmdTpl.getStatic("client");
                this.clientSpace = pcache.getPulsarSpace(client_name);
            }
        } else {
            this.clientSpace = pcache.getPulsarSpace("default");
        }

        this.opFunc = resolve();

        ScopedSupplier scope = ScopedSupplier.valueOf(cmdTpl.getStaticOr("op_scope", "singleton"));
        Supplier<LongFunction<PulsarOp>> opSupplier = scope.supplier(this::resolve);
    }

<<<<<<< HEAD
=======
    @Override
    public PulsarOp apply(long value) {
        return opFunc.apply(value);
    }

    private boolean isBoolean(String str) {
        return StringUtils.equalsAnyIgnoreCase(str, "yes", "true");
    }

>>>>>>> 2b55d7b3
    private LongFunction<PulsarOp> resolve() {

        if (cmdTpl.containsKey("topic_url")) {
            throw new RuntimeException("topic_url is not valid. Perhaps you mean topic_uri ?");
        }

        // Global parameter: topic_uri
        LongFunction<String> topicUriFunc;
        if (cmdTpl.containsKey("topic_uri")) {
            if (cmdTpl.containsAny("tenant", "namespace", "topic", "persistent")) {
                throw new RuntimeException("You may not specify topic_uri with any of the piece-wise components 'persistence','tenant','namespace','topic'.");
            } else if (cmdTpl.isStatic("topic_uri")) {
                topicUriFunc = (l) -> cmdTpl.getStatic("topic_uri");
            } else {
                topicUriFunc = (l) -> cmdTpl.getDynamic("topic_uri", l);
            }
        }
        else if (cmdTpl.containsKey("topic")) {
            if (cmdTpl.isStaticOrUnsetSet("persistence", "tenant", "namespace", "topic")) {
                String persistence = cmdTpl.getStaticOr("persistence", "persistent")
                    .replaceAll("true", "persistent");

                String tenant = cmdTpl.getStaticOr("tenant", "public");
                String namespace = cmdTpl.getStaticOr("namespace", "default");
                String topic = cmdTpl.getStaticOr("topic", "");

                String composited = persistence + "://" + tenant + "/" + namespace + "/" + topic;
                topicUriFunc = (l) -> composited;
            } else { // some or all dynamic fields, composite into a single dynamic call
                topicUriFunc = (l) ->
                    cmdTpl.getOr("persistent", l, "persistent").replaceAll("true", "persistent")
                        + "://" + cmdTpl.getOr("tenant", l, "public")
                        + "/" + cmdTpl.getOr("namespace", l, "default")
                        + "/" + cmdTpl.getOr("topic", l, "");
            }
        }
        else {
            topicUriFunc = (l) -> null;
        }

        // Global parameter: async_api
        LongFunction<Boolean> asyncApiFunc;
        if ( cmdTpl.containsKey("async_api") ) {
            if ( cmdTpl.isStatic("async_api") )
                asyncApiFunc = (l) -> isBoolean(cmdTpl.getStatic("async_api"));
            else
                throw new RuntimeException("\"async_api\" parameter cannot be dynamic!");
        }
        else {
            asyncApiFunc = (l) -> false;
        }

        if ( !cmdTpl.containsKey("optype") || !cmdTpl.isStatic("optype") ) {
            throw new RuntimeException("Statement parameter \"optype\" must have a valid value!");
        }
        String stmtOpType = cmdTpl.getStatic("optype");

        // TODO: Complete implementation for websocket-producer and managed-ledger
        if /*( StringUtils.equalsIgnoreCase(stmtOpType, PulsarActivityUtil.OP_TYPES.CREATE_TENANT.label) ) {
            return resolveCreateTenant(clientSpace);
        } else if ( StringUtils.equalsIgnoreCase(stmtOpType, PulsarActivityUtil.OP_TYPES.CREATE_NAMESPACE.label) ) {
            return resolveCreateNameSpace(clientSpace);
        } else if*/ ( StringUtils.equalsIgnoreCase(stmtOpType, PulsarActivityUtil.OP_TYPES.MSG_SEND.label) ) {
            return resolveMsgSend(clientSpace, topicUriFunc, asyncApiFunc);
        } else if ( StringUtils.equalsIgnoreCase(stmtOpType, PulsarActivityUtil.OP_TYPES.MSG_CONSUME.label) ) {
            return resolveMsgConsume(clientSpace, topicUriFunc, asyncApiFunc);
        } else if ( StringUtils.equalsIgnoreCase(stmtOpType, PulsarActivityUtil.OP_TYPES.MSG_READ.label) ) {
            return resolveMsgRead(clientSpace, topicUriFunc, asyncApiFunc);
        } else if ( StringUtils.equalsIgnoreCase(stmtOpType, PulsarActivityUtil.OP_TYPES.BATCH_MSG_SEND_START.label) ) {
            return resolveMsgBatchSendStart(clientSpace, topicUriFunc);
        } else if ( StringUtils.equalsIgnoreCase(stmtOpType, PulsarActivityUtil.OP_TYPES.BATCH_MSG_SEND.label) ) {
            return resolveMsgBatchSend(clientSpace);
        } else if ( StringUtils.equalsIgnoreCase(stmtOpType, PulsarActivityUtil.OP_TYPES.BATCH_MSG_SEND_END.label) ) {
            return resolveMsgBatchSendEnd(clientSpace);
        } else {
            throw new RuntimeException("Unsupported Pulsar operation type" );
        }
    }

    private LongFunction<PulsarOp> resolveMsgSend(
        PulsarSpace clientSpace,
        LongFunction<String> topic_uri_func,
        LongFunction<Boolean> async_api_func
    ) {
        LongFunction<String> cycle_producer_name_func;
        if (cmdTpl.isStatic("producer_name")) {
            cycle_producer_name_func = (l) -> cmdTpl.getStatic("producer_name");
        } else if (cmdTpl.isDynamic("producer_name")) {
            cycle_producer_name_func = (l) -> cmdTpl.getDynamic("producer_name", l);
        } else {
            cycle_producer_name_func = (l) -> null;
        }

        assert (clientSpace != null);
        String clientType = clientSpace.getPulsarClientConf().getPulsarClientType();

        // TODO: At the moment, only implements "Producer" functionality; add implementation for others later!
        if ( clientType.equalsIgnoreCase(PulsarActivityUtil.CLIENT_TYPES.PRODUCER.toString()) ) {
            return resolveProducer(clientSpace, cmdTpl, cycle_producer_name_func, topic_uri_func);/*
        } else if ( msgOperation.equalsIgnoreCase(PulsarActivityUtil.MSGOP_TYPES.CONSUMER.toString()) ) {
            return resolveConsumer(spaceFunc, cmdTpl, topic_uri_func);
        } else if ( msgOperation.equalsIgnoreCase(PulsarOpUtil.MSGOP_TYPES.READER.toString()) ) {
        } else if ( msgOperation.equalsIgnoreCase(PulsarOpUtil.MSGOP_TYPES.WSOKT_PRODUCER.toString()) ) {
        } else if ( msgOperation.equalsIgnoreCase(PulsarOpUtil.MSGOP_TYPES.MANAGED_LEDGER.toString()) ) {
        */
        } else {
            throw new RuntimeException("Unsupported Pulsar message operation type.");
        }
    }

    private LongFunction<PulsarOp> resolveProducer(
        PulsarSpace pulsarSpace,
        CommandTemplate cmdTpl,
        LongFunction<String> cycle_producer_name_func,
        LongFunction<String> topic_uri_func
    ) {
        LongFunction<Producer<?>> producerFunc =
<<<<<<< HEAD
            (l) -> pulsarSpace.getProducer(cycle_producer_name_func.apply(l), topic_uri_func.apply(l));
=======
            (l) -> clientSpace.getProducer(topic_uri_func.apply(l), cycle_producer_name_func.apply(l));
>>>>>>> 2b55d7b3

        LongFunction<String> keyFunc;
        if (cmdTpl.isStatic("msg_key")) {
            keyFunc = (l) -> cmdTpl.getStatic("msg_key");
        } else if (cmdTpl.isDynamic("msg_key")) {
            keyFunc = (l) -> cmdTpl.getDynamic("msg_key", l);
        } else {
            keyFunc = (l) -> null;
        }

        LongFunction<String> valueFunc;
        if (cmdTpl.containsKey("msg_value")) {
            if (cmdTpl.isStatic("msg_value")) {
                valueFunc = (l) -> cmdTpl.getStatic("msg_value");
            } else if (cmdTpl.isDynamic("msg_value")) {
                valueFunc = (l) -> cmdTpl.getDynamic("msg_value", l);
            } else {
                valueFunc = (l) -> null;
            }
        } else {
            throw new RuntimeException("Producer:: \"msg_value\" field must be specified!");
        }

<<<<<<< HEAD
        return new PulsarProducerMapper(producerFunc, keyFunc, valueFunc, pulsarSchema, cmdTpl);
    }

    @Override
    public PulsarOp apply(long value) {
        PulsarOp op = opFunc.apply(value);
        return op;
=======
        return new PulsarProducerMapper(
            cmdTpl,
            clientSpace,
            producerFunc,
            async_api_func,
            keyFunc,
            valueFunc);
    }

    private LongFunction<PulsarOp> resolveMsgConsume(
        PulsarSpace clientSpace,
        LongFunction<String> topic_uri_func,
        LongFunction<Boolean> async_api_func
    ) {
        // Topic list (multi-topic)
        LongFunction<String> topic_names_func;
        if (cmdTpl.isStatic("topic-names")) {
            topic_names_func = (l) -> cmdTpl.getStatic("topic-names");
        } else if (cmdTpl.isDynamic("topic-names")) {
            topic_names_func = (l) -> cmdTpl.getDynamic("topic-names", l);
        } else {
            topic_names_func = (l) -> null;
        }

        // Topic pattern (multi-topic)
        LongFunction<String> topics_pattern_func;
        if (cmdTpl.isStatic("topics-pattern")) {
            topics_pattern_func = (l) -> cmdTpl.getStatic("topics-pattern");
        } else if (cmdTpl.isDynamic("topics-pattern")) {
            topics_pattern_func = (l) -> cmdTpl.getDynamic("topics-pattern", l);
        } else {
            topics_pattern_func = (l) -> null;
        }

        LongFunction<String> subscription_name_func;
        if (cmdTpl.isStatic("subscription-name")) {
            subscription_name_func = (l) -> cmdTpl.getStatic("subscription-name");
        } else if (cmdTpl.isDynamic("subscription-name")) {
            subscription_name_func = (l) -> cmdTpl.getDynamic("subscription-name", l);
        } else {
            subscription_name_func = (l) -> null;
        }

        LongFunction<String> subscription_type_func;
        if (cmdTpl.isStatic("subscription-type")) {
            subscription_type_func = (l) -> cmdTpl.getStatic("subscription-type");
        } else if (cmdTpl.isDynamic("subscription-type")) {
            subscription_type_func = (l) -> cmdTpl.getDynamic("subscription-type", l);
        } else {
            subscription_type_func = (l) -> null;
        }

        LongFunction<String> consumer_name_func;
        if (cmdTpl.isStatic("consumer-name")) {
            consumer_name_func = (l) -> cmdTpl.getStatic("consumer-name");
        } else if (cmdTpl.isDynamic("consumer-name")) {
            consumer_name_func = (l) -> cmdTpl.getDynamic("consumer-name", l);
        } else {
            consumer_name_func = (l) -> null;
        }

        LongFunction<Consumer<?>> consumerFunc = (l) ->
            clientSpace.getConsumer(
                topic_uri_func.apply(l),
                topic_names_func.apply(l),
                topics_pattern_func.apply(l),
                subscription_name_func.apply(l),
                subscription_type_func.apply(l),
                consumer_name_func.apply(l)
            );

        return new PulsarConsumerMapper(cmdTpl, clientSpace, consumerFunc, async_api_func);
    }

    private LongFunction<PulsarOp> resolveMsgRead(
        PulsarSpace clientSpace,
        LongFunction<String> topic_uri_func,
        LongFunction<Boolean> async_api_func
    ) {
        LongFunction<String> reader_name_func;
        if (cmdTpl.isStatic("reader-name")) {
            reader_name_func = (l) -> cmdTpl.getStatic("reader-name");
        } else if (cmdTpl.isDynamic("reader-name")) {
            reader_name_func = (l) -> cmdTpl.getDynamic("reader-name", l);
        } else {
            reader_name_func = (l) -> null;
        }

        LongFunction<String> start_msg_pos_str_func;
        if (cmdTpl.isStatic("start-msg-position")) {
            start_msg_pos_str_func = (l) -> cmdTpl.getStatic("start-msg-position");
        } else if (cmdTpl.isDynamic("start-msg-position")) {
            start_msg_pos_str_func = (l) -> cmdTpl.getDynamic("start-msg-position", l);
        } else {
            start_msg_pos_str_func = (l) -> null;
        }

        LongFunction<Reader<?>> readerFunc = (l) ->
            clientSpace.getReader(
                topic_uri_func.apply(l),
                reader_name_func.apply(l),
                start_msg_pos_str_func.apply(l)
            );

        return new PulsarReaderMapper(cmdTpl, clientSpace, readerFunc, async_api_func);
    }

    private LongFunction<PulsarOp> resolveMsgBatchSendStart(
        PulsarSpace clientSpace,
        LongFunction<String> topic_uri_func
    ) {
        LongFunction<String> cycle_batch_producer_name_func;
        if (cmdTpl.isStatic("batch_producer_name")) {
            cycle_batch_producer_name_func = (l) -> cmdTpl.getStatic("batch_producer_name");
        } else if (cmdTpl.isDynamic("batch_producer_name")) {
            cycle_batch_producer_name_func = (l) -> cmdTpl.getDynamic("batch_producer_name", l);
        } else {
            cycle_batch_producer_name_func = (l) -> null;
        }

        LongFunction<Producer<?>> batchProducerFunc =
            (l) -> clientSpace.getProducer(topic_uri_func.apply(l), cycle_batch_producer_name_func.apply(l));

        return new PulsarBatchProducerStartMapper(cmdTpl, clientSpace, batchProducerFunc);
    }

    private LongFunction<PulsarOp> resolveMsgBatchSend(PulsarSpace clientSpace) {
        LongFunction<String> keyFunc;
        if (cmdTpl.isStatic("msg_key")) {
            keyFunc = (l) -> cmdTpl.getStatic("msg_key");
        } else if (cmdTpl.isDynamic("msg_key")) {
            keyFunc = (l) -> cmdTpl.getDynamic("msg_key", l);
        } else {
            keyFunc = (l) -> null;
        }

        LongFunction<String> valueFunc;
        if (cmdTpl.containsKey("msg_value")) {
            if (cmdTpl.isStatic("msg_value")) {
                valueFunc = (l) -> cmdTpl.getStatic("msg_value");
            } else if (cmdTpl.isDynamic("msg_value")) {
                valueFunc = (l) -> cmdTpl.getDynamic("msg_value", l);
            } else {
                valueFunc = (l) -> null;
            }
        } else {
            throw new RuntimeException("Batch Producer:: \"msg_value\" field must be specified!");
        }

        return new PulsarBatchProducerMapper(
            cmdTpl,
            clientSpace,
            keyFunc,
            valueFunc);
    }

    private LongFunction<PulsarOp> resolveMsgBatchSendEnd(PulsarSpace clientSpace) {
        return new PulsarBatchProducerEndMapper(cmdTpl, clientSpace);
>>>>>>> 2b55d7b3
    }
}<|MERGE_RESOLUTION|>--- conflicted
+++ resolved
@@ -1,45 +1,36 @@
 package io.nosqlbench.driver.pulsar.ops;
 
-import io.nosqlbench.driver.pulsar.PulsarSpace;
-import io.nosqlbench.driver.pulsar.PulsarSpaceCache;
+import io.nosqlbench.driver.pulsar.*;
 import io.nosqlbench.driver.pulsar.util.PulsarActivityUtil;
 import io.nosqlbench.engine.api.activityconfig.yaml.OpTemplate;
-import io.nosqlbench.engine.api.activityimpl.OpDispenser;
 import io.nosqlbench.engine.api.scoping.ScopedSupplier;
 import io.nosqlbench.engine.api.templating.CommandTemplate;
 import org.apache.commons.lang3.StringUtils;
 import org.apache.pulsar.client.api.Producer;
-<<<<<<< HEAD
-import org.apache.pulsar.client.api.Schema;
-=======
 import org.apache.pulsar.client.api.Consumer;
 import org.apache.pulsar.client.api.Reader;
->>>>>>> 2b55d7b3
 
 import java.util.function.LongFunction;
 import java.util.function.Supplier;
 
-public class ReadyPulsarOp implements OpDispenser<PulsarOp> {
-
+public class ReadyPulsarOp implements LongFunction<PulsarOp> {
+
+    private final OpTemplate opTpl;
     private final CommandTemplate cmdTpl;
     private final PulsarSpace clientSpace;
     private final LongFunction<PulsarOp> opFunc;
-<<<<<<< HEAD
-    private final PulsarSpaceCache pcache;
-    private final Schema pulsarSchema;
-=======
->>>>>>> 2b55d7b3
 
     // TODO: Add docs for the command template with respect to the OpTemplate
 
     public ReadyPulsarOp(OpTemplate opTemplate, PulsarSpaceCache pcache) {
         // TODO: Consider parsing map structures into equivalent binding representation
+        this.opTpl = opTemplate;
         this.cmdTpl = new CommandTemplate(opTemplate);
+
         if (cmdTpl.isDynamic("op_scope")) {
             throw new RuntimeException("op_scope must be static");
         }
 
-        this.pcache = pcache;
         // TODO: At the moment, only supports static "client"
         if (cmdTpl.containsKey("client")) {
             if (cmdTpl.isDynamic("client")) {
@@ -58,8 +49,6 @@
         Supplier<LongFunction<PulsarOp>> opSupplier = scope.supplier(this::resolve);
     }
 
-<<<<<<< HEAD
-=======
     @Override
     public PulsarOp apply(long value) {
         return opFunc.apply(value);
@@ -69,7 +58,6 @@
         return StringUtils.equalsAnyIgnoreCase(str, "yes", "true");
     }
 
->>>>>>> 2b55d7b3
     private LongFunction<PulsarOp> resolve() {
 
         if (cmdTpl.containsKey("topic_url")) {
@@ -86,8 +74,7 @@
             } else {
                 topicUriFunc = (l) -> cmdTpl.getDynamic("topic_uri", l);
             }
-        }
-        else if (cmdTpl.containsKey("topic")) {
+        } else if (cmdTpl.containsKey("topic")) {
             if (cmdTpl.isStaticOrUnsetSet("persistence", "tenant", "namespace", "topic")) {
                 String persistence = cmdTpl.getStaticOr("persistence", "persistent")
                     .replaceAll("true", "persistent");
@@ -105,24 +92,22 @@
                         + "/" + cmdTpl.getOr("namespace", l, "default")
                         + "/" + cmdTpl.getOr("topic", l, "");
             }
-        }
-        else {
+        } else {
             topicUriFunc = (l) -> null;
         }
 
         // Global parameter: async_api
         LongFunction<Boolean> asyncApiFunc;
-        if ( cmdTpl.containsKey("async_api") ) {
-            if ( cmdTpl.isStatic("async_api") )
+        if (cmdTpl.containsKey("async_api")) {
+            if (cmdTpl.isStatic("async_api"))
                 asyncApiFunc = (l) -> isBoolean(cmdTpl.getStatic("async_api"));
             else
                 throw new RuntimeException("\"async_api\" parameter cannot be dynamic!");
-        }
-        else {
+        } else {
             asyncApiFunc = (l) -> false;
         }
 
-        if ( !cmdTpl.containsKey("optype") || !cmdTpl.isStatic("optype") ) {
+        if (!cmdTpl.containsKey("optype") || !cmdTpl.isStatic("optype")) {
             throw new RuntimeException("Statement parameter \"optype\" must have a valid value!");
         }
         String stmtOpType = cmdTpl.getStatic("optype");
@@ -132,20 +117,20 @@
             return resolveCreateTenant(clientSpace);
         } else if ( StringUtils.equalsIgnoreCase(stmtOpType, PulsarActivityUtil.OP_TYPES.CREATE_NAMESPACE.label) ) {
             return resolveCreateNameSpace(clientSpace);
-        } else if*/ ( StringUtils.equalsIgnoreCase(stmtOpType, PulsarActivityUtil.OP_TYPES.MSG_SEND.label) ) {
+        } else if*/ (StringUtils.equalsIgnoreCase(stmtOpType, PulsarActivityUtil.OP_TYPES.MSG_SEND.label)) {
             return resolveMsgSend(clientSpace, topicUriFunc, asyncApiFunc);
-        } else if ( StringUtils.equalsIgnoreCase(stmtOpType, PulsarActivityUtil.OP_TYPES.MSG_CONSUME.label) ) {
+        } else if (StringUtils.equalsIgnoreCase(stmtOpType, PulsarActivityUtil.OP_TYPES.MSG_CONSUME.label)) {
             return resolveMsgConsume(clientSpace, topicUriFunc, asyncApiFunc);
-        } else if ( StringUtils.equalsIgnoreCase(stmtOpType, PulsarActivityUtil.OP_TYPES.MSG_READ.label) ) {
+        } else if (StringUtils.equalsIgnoreCase(stmtOpType, PulsarActivityUtil.OP_TYPES.MSG_READ.label)) {
             return resolveMsgRead(clientSpace, topicUriFunc, asyncApiFunc);
-        } else if ( StringUtils.equalsIgnoreCase(stmtOpType, PulsarActivityUtil.OP_TYPES.BATCH_MSG_SEND_START.label) ) {
+        } else if (StringUtils.equalsIgnoreCase(stmtOpType, PulsarActivityUtil.OP_TYPES.BATCH_MSG_SEND_START.label)) {
             return resolveMsgBatchSendStart(clientSpace, topicUriFunc);
-        } else if ( StringUtils.equalsIgnoreCase(stmtOpType, PulsarActivityUtil.OP_TYPES.BATCH_MSG_SEND.label) ) {
+        } else if (StringUtils.equalsIgnoreCase(stmtOpType, PulsarActivityUtil.OP_TYPES.BATCH_MSG_SEND.label)) {
             return resolveMsgBatchSend(clientSpace);
-        } else if ( StringUtils.equalsIgnoreCase(stmtOpType, PulsarActivityUtil.OP_TYPES.BATCH_MSG_SEND_END.label) ) {
+        } else if (StringUtils.equalsIgnoreCase(stmtOpType, PulsarActivityUtil.OP_TYPES.BATCH_MSG_SEND_END.label)) {
             return resolveMsgBatchSendEnd(clientSpace);
         } else {
-            throw new RuntimeException("Unsupported Pulsar operation type" );
+            throw new RuntimeException("Unsupported Pulsar operation type");
         }
     }
 
@@ -163,35 +148,8 @@
             cycle_producer_name_func = (l) -> null;
         }
 
-        assert (clientSpace != null);
-        String clientType = clientSpace.getPulsarClientConf().getPulsarClientType();
-
-        // TODO: At the moment, only implements "Producer" functionality; add implementation for others later!
-        if ( clientType.equalsIgnoreCase(PulsarActivityUtil.CLIENT_TYPES.PRODUCER.toString()) ) {
-            return resolveProducer(clientSpace, cmdTpl, cycle_producer_name_func, topic_uri_func);/*
-        } else if ( msgOperation.equalsIgnoreCase(PulsarActivityUtil.MSGOP_TYPES.CONSUMER.toString()) ) {
-            return resolveConsumer(spaceFunc, cmdTpl, topic_uri_func);
-        } else if ( msgOperation.equalsIgnoreCase(PulsarOpUtil.MSGOP_TYPES.READER.toString()) ) {
-        } else if ( msgOperation.equalsIgnoreCase(PulsarOpUtil.MSGOP_TYPES.WSOKT_PRODUCER.toString()) ) {
-        } else if ( msgOperation.equalsIgnoreCase(PulsarOpUtil.MSGOP_TYPES.MANAGED_LEDGER.toString()) ) {
-        */
-        } else {
-            throw new RuntimeException("Unsupported Pulsar message operation type.");
-        }
-    }
-
-    private LongFunction<PulsarOp> resolveProducer(
-        PulsarSpace pulsarSpace,
-        CommandTemplate cmdTpl,
-        LongFunction<String> cycle_producer_name_func,
-        LongFunction<String> topic_uri_func
-    ) {
         LongFunction<Producer<?>> producerFunc =
-<<<<<<< HEAD
-            (l) -> pulsarSpace.getProducer(cycle_producer_name_func.apply(l), topic_uri_func.apply(l));
-=======
             (l) -> clientSpace.getProducer(topic_uri_func.apply(l), cycle_producer_name_func.apply(l));
->>>>>>> 2b55d7b3
 
         LongFunction<String> keyFunc;
         if (cmdTpl.isStatic("msg_key")) {
@@ -215,15 +173,6 @@
             throw new RuntimeException("Producer:: \"msg_value\" field must be specified!");
         }
 
-<<<<<<< HEAD
-        return new PulsarProducerMapper(producerFunc, keyFunc, valueFunc, pulsarSchema, cmdTpl);
-    }
-
-    @Override
-    public PulsarOp apply(long value) {
-        PulsarOp op = opFunc.apply(value);
-        return op;
-=======
         return new PulsarProducerMapper(
             cmdTpl,
             clientSpace,
@@ -382,6 +331,5 @@
 
     private LongFunction<PulsarOp> resolveMsgBatchSendEnd(PulsarSpace clientSpace) {
         return new PulsarBatchProducerEndMapper(cmdTpl, clientSpace);
->>>>>>> 2b55d7b3
     }
 }